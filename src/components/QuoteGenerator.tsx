import React, { useState, useEffect, useRef } from 'react';
import { PricingCalculation, ConfigurationData, Quote } from '../types/pricing';
import { formatCurrency, getInstanceTypeCost } from '../utils/pricing';
import { 
  FileText, 
  Download, 
  Send, 
  User, 
  Mail, 
  Building, 
  CheckCircle, 
  Users, 
  Sparkles,
  Eye,
  Briefcase,
  Calendar,
  Workflow,
  X
} from 'lucide-react';
import jsPDF from 'jspdf';
import html2canvas from 'html2canvas';
import { convertDocxToPdfLight } from '../utils/docxToPdfLight';
import { downloadAndSavePDF } from '../utils/pdfProcessor';
import { convertDocxToPdfExact } from '../utils/docxToPdfExact';
import { sanitizeNameInput, sanitizeEmailInput, sanitizeCompanyInput } from '../utils/emojiSanitizer';
import { useApprovalWorkflows } from '../hooks/useApprovalWorkflows';
import { BACKEND_URL } from '../config/api';
import { track, trackQuoteOperation, trackDocumentOperation, trackApprovalEvent } from '../analytics/clarity';
// EmailJS import removed - now using server-side email with attachment support

// Date formatting helper for mm/dd/yyyy format
function formatDateMMDDYYYY(dateString: string): string {
  console.log('🔍 formatDateMMDDYYYY called with:', dateString, 'type:', typeof dateString);
  
  if (!dateString || dateString === 'N/A' || dateString === 'undefined' || dateString === 'null') {
    console.log('  Returning N/A - empty or invalid dateString');
    return 'N/A';
  }
  
  try {
    let date: Date;
    
    // Handle different date formats
    if (dateString.includes('-')) {
      // Handle YYYY-MM-DD format (from HTML date input)
      date = new Date(dateString + 'T00:00:00');
    } else if (dateString.includes('/')) {
      // Handle MM/DD/YYYY format
      date = new Date(dateString);
    } else {
      // Try parsing as-is
      date = new Date(dateString);
    }
    
    console.log('  Parsed date object:', date);
    console.log('  Date is valid:', !isNaN(date.getTime()));
    console.log('  Date toString:', date.toString());
    
    if (isNaN(date.getTime())) {
      console.log('  Invalid date, returning N/A');
      return 'N/A';
    }
    
    const month = (date.getMonth() + 1).toString().padStart(2, '0');
    const day = date.getDate().toString().padStart(2, '0');
    const year = date.getFullYear();
    const result = `${month}/${day}/${year}`;
    console.log('  Formatted result:', result);
    return result;
  } catch (error) {
    console.error('Error formatting date:', dateString, error);
    return 'N/A';
  }
}

// Helper function to limit consecutive spaces to maximum 5
function limitConsecutiveSpaces(value: string, maxSpaces: number = 5): string {
  // Replace any sequence of more than maxSpaces spaces with exactly maxSpaces spaces
  const spaceRegex = new RegExp(`\\s{${maxSpaces + 1},}`, 'g');
  return value.replace(spaceRegex, ' '.repeat(maxSpaces));
}


interface DealData {
  dealId: string;
  dealName: string;
  amount: string;
  closeDate?: string;
  stage?: string;
  ownerId?: string;
  company?: string;
  companyByContact?: string;
  contactName?: string;
  contactEmail?: string;
}

interface QuoteGeneratorProps {
  calculation: PricingCalculation;
  configuration: ConfigurationData;
  onGenerateQuote: (quote: Quote) => void;
  onConfigurationChange?: (config: ConfigurationData) => void;
  hubspotState?: {
    isConnected: boolean;
    hubspotContacts: any[];
    selectedContact: any;
  };
  onSelectHubSpotContact?: (contact: any) => void;
  companyInfo?: {
    name: string;
    address: string;
    city: string;
    email: string;
    phone: string;
  };
  selectedTemplate?: any;
  onClientInfoChange?: (clientInfo: ClientInfo) => void;
  dealData?: DealData | null;
  configureContactInfo?: {
    clientName: string;
    clientEmail: string;
    company: string;
  } | null;
}

interface ClientInfo {
  clientName: string;
  clientEmail: string;
  company: string;
  effectiveDate?: string;
  discount?: number;
}

const QuoteGenerator: React.FC<QuoteGeneratorProps> = ({
  calculation,
  configuration,
  onGenerateQuote,
  onConfigurationChange,
  hubspotState,
  onSelectHubSpotContact,
  companyInfo,
  selectedTemplate,
  onClientInfoChange,
  dealData,
  configureContactInfo
}) => {
  // Reduced logging for performance
  if (!calculation) {
    console.log('🔍 QuoteGenerator render - calculation is null/undefined');
  }
  
  // Create a fallback calculation if none exists
  const safeCalculation = calculation || {
    userCost: 0,
    dataCost: 0,
    migrationCost: 0,
    instanceCost: 0,
    totalCost: 0,
    tier: {
      id: 'default',
      name: 'Basic' as const,
      perUserCost: 30.0,
      perGBCost: 1.00,
      managedMigrationCost: 300,
      instanceCost: 500,
      userLimits: { from: 1, to: 1000 },
      gbLimits: { from: 1, to: 10000 },
      features: ['Basic support', 'Standard migration', 'Email support', 'Basic reporting']
    }
  };

  // Helper: user-friendly template name for UI
  const getSelectedTemplateDisplayName = (): string => {
    const rawName: string = selectedTemplate?.name || '';

    // For overage agreements, hide the "Content"/"Messaging" suffix
    const isOverageCombination =
      (configuration?.combination || '').toLowerCase() === 'overage-agreement';
    const isOverageMigrationType =
      (configuration?.migrationType || '').toLowerCase() === 'overage agreement';

    if ((isOverageCombination || isOverageMigrationType) &&
        rawName.toUpperCase().startsWith('OVERAGE AGREEMENT')) {
      return 'OVERAGE AGREEMENT';
    }

    return rawName || 'Selected Template';
  };

  // Safety check - if calculation is undefined, show warning but continue
  if (!calculation) {
    console.warn('⚠️ QuoteGenerator: calculation is undefined, using fallback');
    console.warn('⚠️ QuoteGenerator: calculation value:', calculation);
    console.warn('⚠️ QuoteGenerator: configuration value:', configuration);
  }
  const [clientInfo, setClientInfo] = useState<ClientInfo>({
    clientName: '',
    clientEmail: '',
    company: '',
    effectiveDate: '',
    discount: undefined
  });

  // Read discount entered in Configure session
  useEffect(() => {
    const loadDiscount = () => {
      try {
        const saved = localStorage.getItem('cpq_discount');
        if (saved !== null && saved !== '' && !isNaN(Number(saved))) {
          const val = Number(saved);
          setClientInfo(prev => ({ ...prev, discount: val }));
        } else {
          // Clear discount if empty
          setClientInfo(prev => ({ ...prev, discount: undefined }));
        }
      } catch {
        setClientInfo(prev => ({ ...prev, discount: undefined }));
      }
    };

    // Load initial discount
    loadDiscount();

    // Listen for storage events (changes from other components)
    const handleStorageChange = (e: StorageEvent) => {
      if (e.key === 'cpq_discount') {
        loadDiscount();
      }
    };

    // Listen for custom events (immediate updates from same page)
    const handleDiscountUpdate = () => {
      loadDiscount();
    };

    window.addEventListener('storage', handleStorageChange);
    window.addEventListener('discountUpdated', handleDiscountUpdate);

    return () => {
      window.removeEventListener('storage', handleStorageChange);
      window.removeEventListener('discountUpdated', handleDiscountUpdate);
    };
  }, []);

  // Load configuration from sessionStorage if prop is undefined
  useEffect(() => {
    if (!configuration || !calculation) {
      try {
        const savedConfig = sessionStorage.getItem('cpq_configuration_session');
        const savedNav = sessionStorage.getItem('cpq_navigation_state');
        
        if (savedConfig) {
          const parsedConfig = JSON.parse(savedConfig);
          console.log('✅ QuoteGenerator: Loaded configuration from sessionStorage:', parsedConfig);
        }
        
        if (savedNav) {
          const parsedNav = JSON.parse(savedNav);
          if (parsedNav.sessionState?.selectedTier) {
            console.log('✅ QuoteGenerator: Found selectedTier in navigation state:', parsedNav.sessionState.selectedTier);
          }
        }
      } catch (error) {
        console.warn('⚠️ Could not load configuration/calculation from storage:', error);
      }
    }
  }, [configuration, calculation]);

  // Persist and restore Quote session client inputs so they remain across navigation
  useEffect(() => {
    // Load client info from storage on mount
    try {
      const saved = localStorage.getItem('cpq_quote_client_info');
      if (saved) {
        const parsed = JSON.parse(saved);
        setClientInfo((prev) => ({
          ...prev,
          clientName: parsed.clientName || '',
          clientEmail: parsed.clientEmail || '',
          company: parsed.company || '',
          effectiveDate: parsed.effectiveDate || ''
        }));
      }
    } catch {}
  }, []);

  const [showPreview, setShowPreview] = useState(false);
  
  // Add debugging to track discount changes
  useEffect(() => {
    console.log('🔍 Discount changed in QuoteGenerator:', {
      clientInfoDiscount: clientInfo.discount,
      discountPercent: clientInfo.discount ?? 0,
      totalCost: calculation?.totalCost ?? safeCalculation.totalCost,
      showPreview
    });
  }, [clientInfo.discount, showPreview]);
  const [showContactSelector, setShowContactSelector] = useState(false);
  const [quoteId, setQuoteId] = useState<string>('');
  const [isSendingToDealDesk, setIsSendingToDealDesk] = useState(false);
  const [isEmailingAgreement, setIsEmailingAgreement] = useState(false);
  const [dateValidationErrors, setDateValidationErrors] = useState({
    projectStartDate: false,
    effectiveDate: false
  });
  
  // Calculate discount logic - source discount primarily from Configure session (localStorage)
  const totalCost = calculation?.totalCost ?? safeCalculation.totalCost;
  // Read latest discount from sessionStorage as the source of truth, fallback to state
  const storedDiscountPercent = (() => {
    try {
      const raw = sessionStorage.getItem('cpq_discount_session');
      return raw !== null && raw !== '' && !isNaN(Number(raw)) ? Number(raw) : undefined;
    } catch {
      return undefined;
    }
  })();
  const discountPercent = (clientInfo.discount ?? storedDiscountPercent ?? 0);
  
  // Allow discount only when total project cost exceeds $2500
  const isDiscountAllowed = totalCost >= 2500;
  
  // Check if user has entered a valid discount
  const hasValidDiscount = discountPercent > 0 && discountPercent <= 10;
  
  // Calculate final total after discount
  const discountAmount = hasValidDiscount ? totalCost * (discountPercent / 100) : 0;
  const finalTotalAfterDiscount = totalCost - discountAmount;
  
  // Check if discount would bring total below $2500 - if so, don't apply
  const isDiscountValid = hasValidDiscount ? finalTotalAfterDiscount >= 2500 : true;
  
  // Should we show and apply the discount?
  const shouldApplyDiscount = isDiscountAllowed && hasValidDiscount && isDiscountValid;
  
  


  // Generate unique quote ID
  const generateUniqueQuoteId = (): string => {
    const timestamp = Date.now().toString();
    const random = Math.random().toString(36).substring(2, 8).toUpperCase();
    return `Q-${timestamp.slice(-6)}-${random}`;
  };

  // Helper function to update client info and notify parent
  const updateClientInfo = (updates: Partial<ClientInfo>) => {
    // Apply sanitization and space limitation for clientName field
    let processedUpdates = { ...updates };
    if (updates.clientName) {
      processedUpdates.clientName = sanitizeNameInput(updates.clientName);
      processedUpdates.clientName = limitConsecutiveSpaces(processedUpdates.clientName);
    }
    if (updates.clientEmail) {
      processedUpdates.clientEmail = sanitizeEmailInput(updates.clientEmail);
    }
    if (updates.company) {
      processedUpdates.company = sanitizeCompanyInput(updates.company);
    }
    
    const newClientInfo = { ...clientInfo, ...processedUpdates };
    setClientInfo(newClientInfo);
    // Persist to localStorage so the Quote session remains sticky
    try { localStorage.setItem('cpq_quote_client_info', JSON.stringify(newClientInfo)); } catch {}
    
    // Only notify parent when user makes actual changes (not during auto-fill)
    if (onClientInfoChange && (updates.clientName || updates.clientEmail || updates.company || updates.effectiveDate || updates.discount !== undefined)) {
      onClientInfoChange(newClientInfo);
    }
  };

  // Generate quote ID once when component mounts
  useEffect(() => {
    if (!quoteId) {
      setQuoteId(generateUniqueQuoteId());
    }
  }, []); // Empty dependency array - run only once

  // Inject date format styles on component mount
  useEffect(() => {
    ensureDateFormatStylesInjected();
    
    // Force US date format by setting locale
    const dateInputs = document.querySelectorAll('input[type="date"][data-format="mm-dd-yyyy"]');
    dateInputs.forEach((input) => {
      const htmlInput = input as HTMLInputElement;
      htmlInput.lang = 'en-US';
      htmlInput.setAttribute('locale', 'en-US');
    });
  }, []); // Empty dependency array - run only once
  const [showPlaceholderPreview, setShowPlaceholderPreview] = useState(false);
  const [placeholderPreviewData, setPlaceholderPreviewData] = useState<{
    originalText: string;
    replacedText: string;
    placeholders: Array<{placeholder: string, value: string}>;
  } | null>(null);

  // Agreement preview state
  const [processedAgreement, setProcessedAgreement] = useState<Blob | null>(null);
  const [showAgreementPreview, setShowAgreementPreview] = useState(false);
  const [isGeneratingAgreement, setIsGeneratingAgreement] = useState(false);
  const [showInlinePreview, setShowInlinePreview] = useState(false);
  const [previewUrl, setPreviewUrl] = useState<string | null>(null);
  const [isFullscreen, setIsFullscreen] = useState(false);
  const previewContainerRef = useRef<HTMLDivElement | null>(null);

  // Approval workflow state
  const { createWorkflow } = useApprovalWorkflows();
  const [showApprovalModal, setShowApprovalModal] = useState(false);
  // Use centralized hardcoded defaults (original team addresses)
  const defaultTechEmail = 'nivas@cloudfuze.com';
  const defaultLegalEmail = 'adi.nandyala@cloudfuze.com';
  const defaultDealDeskEmail = 'salesops@cloudfuze.com';
  const workflowCreatorEmail = (() => {
    try {
      const raw = localStorage.getItem('cpq_user');
      if (raw) {
        const user = JSON.parse(raw);
        if (user?.email) return user.email;
      }
    } catch {}
    return 'abhilasha.kandakatla@cloudfuze.com';
  })();
  const [approvalEmails, setApprovalEmails] = useState({
    role1: defaultTechEmail,
    role2: defaultLegalEmail,
    role4: defaultDealDeskEmail
  });
  const [isStartingWorkflow, setIsStartingWorkflow] = useState(false);
  // Team Approval selection (persist across sessions)
  const [teamSelection, setTeamSelection] = useState<string>(() => {
    try {
      return localStorage.getItem('cpq_team_selection') || 'SMB';
    } catch {
      return 'SMB';
    }
  });
  useEffect(() => {
    try {
      localStorage.setItem('cpq_team_selection', teamSelection);
    } catch {}
  }, [teamSelection]);

  // Mapping for Team Approval emails by group
  // SMB  -> chitradip.saha@cloudfuze.com
  // AM   -> lawrence.lewis@cloudfuze.com
  // ENT  -> anthony@cloudfuze.com
  const TEAM_APPROVAL_EMAILS: Record<string, string> = {
    SMB: 'chitradip.saha@cloudfuze.com',
    AM: 'lawrence.lewis@cloudfuze.com',
    ENT: 'anthony@cloudfuze.com', // Update if Enterprise owner changes
  };

  // Helper function to get team approval email based on selection
<<<<<<< HEAD
  // All team approvals are routed to Abhilasha's email by default
  const getTeamApprovalEmail = (_team: string): string => {
    return 'abhilasha.kandakatla@cloudfuze.com';
=======
  const getTeamApprovalEmail = (team: string): string => {
    const key = (team || '').toUpperCase();
    return TEAM_APPROVAL_EMAILS[key] || '';
>>>>>>> 87574ed0
  };

  const ensureDocxPreviewStylesInjected = () => {
    const existing = document.getElementById('docx-preview-css');
    if (existing) return;
    const link = document.createElement('link');
    link.id = 'docx-preview-css';
    link.rel = 'stylesheet';
    link.href = 'https://unpkg.com/docx-preview@0.4.1/dist/docx-preview.css';
    document.head.appendChild(link);
  };

  const ensureDateFormatStylesInjected = () => {
    const existing = document.getElementById('date-format-css');
    if (existing) return;
    const style = document.createElement('style');
    style.id = 'date-format-css';
    style.textContent = `
      /* Force US date format order for Chrome/Safari */
      input[type="date"][data-format="mm-dd-yyyy"]::-webkit-datetime-edit-fields-wrapper {
        flex-direction: row;
      }
      input[type="date"][data-format="mm-dd-yyyy"]::-webkit-datetime-edit-month-field {
        order: 1;
      }
      input[type="date"][data-format="mm-dd-yyyy"]::-webkit-datetime-edit-text:nth-of-type(1) {
        order: 2;
      }
      input[type="date"][data-format="mm-dd-yyyy"]::-webkit-datetime-edit-day-field {
        order: 3;
      }
      input[type="date"][data-format="mm-dd-yyyy"]::-webkit-datetime-edit-text:nth-of-type(2) {
        order: 4;
      }
      input[type="date"][data-format="mm-dd-yyyy"]::-webkit-datetime-edit-year-field {
        order: 5;
      }
      
      /* Custom placeholder for empty date inputs */
      input[type="date"][data-format="mm-dd-yyyy"]:not(:focus):invalid {
        color: transparent;
        background-image: none;
        position: relative;
      }
      input[type="date"][data-format="mm-dd-yyyy"]:not(:focus):invalid::before {
        content: "mm-dd-yyyy";
        color: #9CA3AF;
        font-size: 18px;
        position: absolute;
        left: 24px;
        top: 50%;
        transform: translateY(-50%);
        pointer-events: none;
      }
      
      /* Hide default calendar icon when showing custom placeholder */
      input[type="date"][data-format="mm-dd-yyyy"]:not(:focus):invalid::-webkit-calendar-picker-indicator {
        opacity: 0.5;
      }
    `;
    document.head.appendChild(style);
  };

  const delayFrame = () => new Promise<void>((resolve) => requestAnimationFrame(() => resolve()));

  const renderDocxPreview = async (blob: Blob) => {
    try {
      // Validate blob before processing
      if (!blob || blob.size === 0) {
        throw new Error('Document blob is empty or invalid');
      }
      
      console.log('📄 Rendering DOCX preview, blob size:', blob.size, 'bytes, type:', blob.type);
      
      // Check if blob has valid ZIP signature
      const arrayBuffer = await blob.arrayBuffer();
      const uint8Array = new Uint8Array(arrayBuffer);
      if (uint8Array.length < 4 || uint8Array[0] !== 0x50 || uint8Array[1] !== 0x4B) {
        throw new Error('Document is not a valid ZIP/DOCX file (missing ZIP signature)');
      }
      
      ensureDocxPreviewStylesInjected();
      // @ts-ignore - resolved at runtime; types provided via ambient declaration
      const { renderAsync } = await import('docx-preview');
      
      // Ensure container exists in DOM
      setShowInlinePreview(true);
      await delayFrame();
      
      // Wait for container to be available
      let attempts = 0;
      while (!previewContainerRef.current && attempts < 10) {
        await new Promise(resolve => setTimeout(resolve, 100));
        attempts++;
      }
      
      if (!previewContainerRef.current) {
        throw new Error('Preview container not available after waiting');
      }
      
      previewContainerRef.current.innerHTML = '';
      
      await renderAsync(arrayBuffer, previewContainerRef.current as HTMLElement, undefined, {
        inWrapper: true,
        ignoreWidth: false,
        ignoreHeight: false,
        className: 'docx',
        debug: false
      } as any);
      setPreviewUrl(null);
      console.log('✅ DOCX rendered with docx-preview');
    } catch (err) {
      console.warn('⚠️ docx-preview failed, falling back to HTML conversion via mammoth.', err);
      try {
        const mammoth = await import('mammoth');
        const arrayBuffer = await blob.arrayBuffer();
        
        // Validate arrayBuffer for mammoth
        if (arrayBuffer.byteLength === 0) {
          throw new Error('Document arrayBuffer is empty');
        }
        
        const result = await mammoth.convertToHtml({ arrayBuffer } as any);
        const html = `<!DOCTYPE html><html><head><meta charset="UTF-8"><title>Document Preview</title></head><body>${result.value}</body></html>`;
        const htmlBlob = new Blob([html], { type: 'text/html' });
        const url = URL.createObjectURL(htmlBlob);
        setPreviewUrl(url);
        setShowInlinePreview(true);
        console.log('✅ DOCX converted to HTML with mammoth');
      } catch (fallbackErr) {
        console.error('❌ HTML fallback also failed:', fallbackErr);
        // Show error message to user
        if (previewContainerRef.current) {
          previewContainerRef.current.innerHTML = `
            <div style="padding: 20px; text-align: center; color: #666;">
              <h3>Document Preview Unavailable</h3>
              <p>The document could not be previewed due to formatting issues.</p>
              <p>You can still download the document using the buttons below.</p>
            </div>
          `;
        }
      }
    }
  };

  // Auto-populate client info from configure session (HIGHEST PRIORITY)
  useEffect(() => {
    console.log('🔍 QuoteGenerator: configureContactInfo changed:', configureContactInfo);
    if (configureContactInfo) {
      console.log('✅ HIGHEST PRIORITY: Auto-filling client info from configure session:', configureContactInfo);
      setClientInfo(configureContactInfo);
    } else {
      console.log('⚠️ No configureContactInfo available, will use HubSpot or default');
    }
  }, [configureContactInfo]);

  // Auto-populate client info when HubSpot contact is selected (only if no configure contact info)
  useEffect(() => {
    if (hubspotState?.selectedContact && !configureContactInfo) {
      const contact = hubspotState.selectedContact;
      console.log('🔍 Auto-filling client info from HubSpot contact:', contact);
      console.log('📄 Contact properties:', contact.properties);
      
      // Extract company name from email domain if company field is not available
      const extractCompanyFromEmail = (email: string): string => {
        if (!email) return '';
        const domain = email.split('@')[1];
        if (!domain) return '';
        
        // Remove common TLDs and format as company name
        const companyName = domain
          .replace(/\.(com|org|net|edu|gov|co|io|ai)$/i, '')
          .split('.')
          .map(part => part.charAt(0).toUpperCase() + part.slice(1))
          .join(' ');
        
        return companyName;
      };
      
      const newClientInfo = {
        clientName: `${contact.properties.firstname || ''} ${contact.properties.lastname || ''}`.trim(),
        clientEmail: contact.properties.email || '',
        company: contact.properties.company || extractCompanyFromEmail(contact.properties.email || '')
      };
      
      console.log('✅ New client info to set:', newClientInfo);
      console.log('🏢 Company source:', contact.properties.company ? 'HubSpot company field' : 'Email domain extraction');
      setClientInfo(newClientInfo);
    }
  }, [hubspotState?.selectedContact, configureContactInfo]);

  // Clear client info when HubSpot is disconnected
  useEffect(() => {
    if (!hubspotState?.isConnected) {
      setClientInfo({
        clientName: '',
        clientEmail: '',
        company: '',
        effectiveDate: ''
      });
    }
  }, [hubspotState?.isConnected]);

  // Auto-populate client info from deal data (only if no configure contact info)
  useEffect(() => {
    if (dealData && !hubspotState?.selectedContact && !configureContactInfo) {
      console.log('🔍 Auto-filling client info from deal data:', dealData);
      
      const newClientInfo = {
        clientName: dealData.contactName || dealData.dealName || '',
        clientEmail: dealData.contactEmail || '',
        company: dealData.companyByContact || dealData.company || dealData.dealName.split(' ')[0] + ' Inc.'
      };
      
      console.log('✅ New client info from deal data:', newClientInfo);
      setClientInfo(newClientInfo);
    } else if (configureContactInfo) {
      console.log('⏭️ Skipping deal data auto-fill - configureContactInfo has priority');
    }
  }, [dealData, hubspotState?.selectedContact, configureContactInfo]);

  // REMOVED: useEffect that was causing infinite loop by calling onClientInfoChange on every render
  // onClientInfoChange will be called only when user makes actual changes to client info

  // REMOVED: Duplicate useEffect that was causing infinite loop

  // Debug logging removed to prevent console spam

  // Safety check - ensure we have required props
  if (!calculation || !configuration) {
    return (
      <div className="max-w-4xl mx-auto p-8">
        <div className="text-center">
          <div className="w-16 h-16 bg-gray-100 rounded-full flex items-center justify-center mx-auto mb-4">
            <FileText className="w-8 h-8 text-gray-400" />
          </div>
          <h2 className="text-2xl font-bold text-gray-800 mb-2">Missing Configuration</h2>
          <p className="text-gray-600">
            Please ensure you have selected a pricing tier and configuration before generating a quote.
          </p>
        </div>
      </div>
    );
  }

  const handleSendToDealDesk = async () => {
    // Validate discount is not more than 10%
    if (clientInfo.discount && clientInfo.discount > 10) {
      alert('Discount cannot be more than 10%. Please adjust the discount value.');
      return;
    }
    
    // Validate discount doesn't bring total below $2500
    if (clientInfo.discount && clientInfo.discount > 0) {
      const finalTotal = (calculation?.totalCost ?? safeCalculation.totalCost) * (1 - (clientInfo.discount / 100));
      if (finalTotal < 2500) {
        alert(`Discount cannot be applied. Final total would be $${finalTotal.toFixed(2)}, which is below the minimum of $2,500.`);
        return;
      }
    }
    
    setIsSendingToDealDesk(true);
    
    try {
      // Create quote data for deal desk
      const quoteData: Quote = {
        id: `quote-${Date.now()}`,
        clientName: clientInfo.clientName,
        clientEmail: clientInfo.clientEmail,
        company: clientInfo.company,
        configuration: configuration,
        selectedTier: safeCalculation.tier,
        calculation: safeCalculation,
        status: 'draft' as const,
        createdAt: new Date(),
        templateUsed: selectedTemplate ? {
          id: selectedTemplate.id,
          name: selectedTemplate.name,
          isDefault: false
        } : { id: 'default', name: 'Default Template', isDefault: true },
        dealData: dealData
      };
      
      console.log('📤 Sending quote to Deal Desk:', quoteData);
      // Prepare email content
      const emailSubject = `New Quote Request - ${clientInfo.company} - ${clientInfo.clientName}`;
      const emailBody = `
New Quote Request for Deal Desk Review

CONTACT INFORMATION:
- Contact Name: ${clientInfo.clientName}
- Email: ${clientInfo.clientEmail}
- Legal Entity Name: ${clientInfo.company}
- Discount Applied: ${clientInfo.discount ?? 0}%

PROJECT CONFIGURATION:
- Number of Users: ${configuration?.numberOfUsers || 'N/A'}
- Instance Type: ${configuration?.instanceType || 'N/A'}
- Number of Instances: ${configuration?.numberOfInstances || 'N/A'}
- Duration: ${configuration?.duration || 'N/A'} months
- Migration Type: ${configuration?.migrationType || 'N/A'}
- Data Size: ${configuration?.dataSizeGB || 'N/A'} GB

PRICING BREAKDOWN (${safeCalculation.tier.name} Plan):
- User Costs: ${formatCurrency(safeCalculation.userCost)}
- Data Costs: ${formatCurrency(safeCalculation.dataCost)}
- Migration Services: ${formatCurrency(safeCalculation.migrationCost)}
- Instance Costs: ${formatCurrency(safeCalculation.instanceCost)}
- Subtotal: ${formatCurrency(safeCalculation.totalCost)}
${(clientInfo.discount ?? 0) > 0 ? `- Discount (${clientInfo.discount}%): -${formatCurrency(safeCalculation.totalCost * ((clientInfo.discount ?? 0) / 100))}` : ''}
- Final Total: ${formatCurrency(shouldApplyDiscount ? finalTotalAfterDiscount : totalCost)}

DEAL INFORMATION:
- Deal ID: ${dealData?.dealId || 'N/A'}
- Deal Name: ${dealData?.dealName || 'N/A'}
- Deal Amount: ${dealData?.amount || 'N/A'}
- Deal Stage: ${dealData?.stage || 'N/A'}

TEMPLATE USED:
- Template: ${selectedTemplate?.name || 'Default Template'}
- Template ID: ${selectedTemplate?.id || 'default'}

Please review this quote and approve or provide feedback.

Generated on: ${new Date().toLocaleString('en-US', { timeZone: 'America/New_York' })}
Quote ID: ${quoteData.id}
      `.trim();

      // Send email directly through backend API
      const dealDeskEmail = 'dealdesk@cloudfuze.com'; // Replace with actual deal desk email
      
      const response = await fetch(`${BACKEND_URL}/api/email/send`, {
        method: 'POST',
        headers: { 'Content-Type': 'application/json' },
        body: JSON.stringify({
          to: dealDeskEmail,
          subject: emailSubject,
          message: emailBody
        })
      });
      
      if (!response.ok) {
        const errorData = await response.json().catch(() => ({ message: 'Unknown error' }));
        
        // Handle specific email configuration errors
        if (response.status === 500 && errorData.message?.includes('Email configuration not set')) {
          alert(`❌ Email Not Configured\n\nThe server needs email configuration to send emails.\n\nPlease contact your administrator to:\n1. Create a .env file with EMAIL_USER and EMAIL_PASS\n2. Set up Gmail App Password\n3. Restart the server\n\nAlternatively, you can use the manual email option.`);
          
          // Fallback to mailto link
          const mailtoLink = `mailto:${dealDeskEmail}?subject=${encodeURIComponent(emailSubject)}&body=${encodeURIComponent(emailBody)}`;
      window.open(mailtoLink, '_blank');
          alert('📧 Email client opened as fallback. Please send the email manually.');
          return;
        }
        
        throw new Error(errorData.message || `Server error ${response.status}`);
      }
      
      const result = await response.json();
      if (result?.success) {
        alert(`✅ Quote sent to Deal Desk successfully!\n\n📧 Message ID: ${result.messageId}\n📧 Sent to: ${dealDeskEmail}\n\nThe Deal Desk team will review your quote and provide feedback.`);
      } else {
        throw new Error(result?.message || 'Unknown server response');
      }
      
    } catch (error) {
      console.error('Error sending to Deal Desk:', error);
      alert('Error preparing email. Please try again or contact support.');
    } finally {
      setIsSendingToDealDesk(false);
    }
  };

  // Send generated agreement via email (DOCX attachment)
  const handleEmailAgreement = async () => {
    try {
      if (!selectedTemplate) {
        alert('Please select a template first in the Template session.');
        return;
      }

      setIsEmailingAgreement(true);

      // Ensure we have an agreement generated
      let agreementBlob: Blob | null = processedAgreement;

      if (!agreementBlob && selectedTemplate?.file && selectedTemplate.file.type === 'application/vnd.openxmlformats-officedocument.wordprocessingml.document') {
        const { DocxTemplateProcessor } = await import('../utils/docxTemplateProcessor');

        const companyName = (configureContactInfo?.company || clientInfo.company || dealData?.companyByContact || dealData?.company || 'Your Company');
        const finalCompanyName = (!companyName || companyName === 'undefined' || companyName === 'null' || companyName === '' || companyName === 'Demo Company Inc.') ? 'Your Company' : companyName;
        const userCount = configuration?.numberOfUsers || 1;
        const userCost = calculation?.userCost ?? safeCalculation.userCost;
        const migrationCost = calculation?.migrationCost ?? safeCalculation.migrationCost;
        const totalCost = calculation?.totalCost ?? safeCalculation.totalCost;
        const duration = configuration?.duration || 1;
        const migrationType = configuration?.migrationType || 'Content';
        const clientName = clientInfo.clientName || dealData?.contactName || 'Contact Name';
        const clientEmail = clientInfo.clientEmail || dealData?.contactEmail || 'contact@email.com';

        // Calculate comprehensive pricing breakdown
        const dataCost = calculation?.dataCost ?? safeCalculation.dataCost;
        const instanceCost = calculation?.instanceCost ?? safeCalculation.instanceCost;
        const tierName = calculation?.tier?.name ?? safeCalculation.tier.name;
        const instanceType = configuration?.instanceType || 'Standard';
        const numberOfInstances = configuration?.numberOfInstances || 1;
        const dataSizeGB = configuration?.dataSizeGB ?? 0;
        
        // Debug: Log data size for email function
        console.log('🔍 EMAIL FUNCTION - DATA SIZE DEBUG:');
        console.log('  configuration?.dataSizeGB:', configuration?.dataSizeGB);
        console.log('  Final dataSizeGB value:', dataSizeGB);
        console.log('  dataCost value:', dataCost);
        
        // Calculate discount for this function scope
        const localDiscountPercent = clientInfo.discount ?? 0;
        const localDiscountAmount = localDiscountPercent > 0 ? totalCost * (localDiscountPercent / 100) : 0;
        
        const templateData: Record<string, string> = {
          // Core company and client information
          '{{Company Name}}': finalCompanyName,
          '{{ Company Name }}': finalCompanyName,
          '{{Company_Name}}': finalCompanyName,
          '{{ Company_Name }}': finalCompanyName,
          '{{company name}}': finalCompanyName,
          '{{clientName}}': clientName,
          '{{client_name}}': clientName,
          '{{email}}': clientEmail,
          '{{client_email}}': clientEmail,
          
          // Project configuration
          '{{users_count}}': (userCount || 1).toString(),
          '{{userscount}}': (userCount || 1).toString(),
          '{{users}}': (userCount || 1).toString(),
          '{{number_of_users}}': (userCount || 1).toString(),
          '{{instance_type}}': instanceType,
          '{{instanceType}}': instanceType,
          '{{instance_type_cost}}': formatCurrency(getInstanceTypeCost(instanceType)),
          '{{number_of_instances}}': numberOfInstances.toString(),
          '{{numberOfInstances}}': numberOfInstances.toString(),
          '{{instances}}': numberOfInstances.toString(),
          '{{Duration of months}}': (duration || 1).toString(),
          '{{Duration_of_months}}': (duration || 1).toString(),
          '{{Suration_of_months}}': (duration || 1).toString(), // Handle typo version
          '{{duration_months}}': (duration || 1).toString(),
          '{{duration}}': (duration || 1).toString(),
          '{{migration type}}': migrationType,
          '{{migration_type}}': migrationType,
          '{{migrationType}}': migrationType,
          '{{data_size}}': (dataSizeGB ?? 0).toString(),
          '{{dataSizeGB}}': (dataSizeGB ?? 0).toString(),
          '{{data_size_gb}}': (dataSizeGB ?? 0).toString(),
          
          // Pricing breakdown - all costs
          '{{users_cost}}': formatCurrency(userCost || 0),
          '{{user_cost}}': formatCurrency(userCost || 0),
          '{{userCost}}': formatCurrency(userCost || 0),
          '{{price_data}}': formatCurrency(dataCost),
          '{{data_cost}}': formatCurrency(dataCost),
          '{{dataCost}}': formatCurrency(dataCost),
          '{{price_migration}}': formatCurrency(migrationCost || 0),
          '{{migration_cost}}': formatCurrency(migrationCost || 0),
          '{{migration_price}}': formatCurrency(migrationCost || 0),
          '{{migrationCost}}': formatCurrency(migrationCost || 0),
          '{{instance_cost}}': formatCurrency(instanceCost),
          '{{instanceCost}}': formatCurrency(instanceCost),
          '{{instance_costs}}': formatCurrency(instanceCost),
          
          // Per-user cost calculations - fixed to match pricing display
          '{{per_user_cost}}': formatCurrency((userCost || 0) / (userCount || 1)),
          '{{per_user_monthly_cost}}': formatCurrency((userCost || 0) / ((userCount || 1) * (duration || 1))),
          '{{user_rate}}': formatCurrency((userCost || 0) / (userCount || 1)),
          '{{monthly_user_rate}}': formatCurrency((userCost || 0) / ((userCount || 1) * (duration || 1))),
          
          // Per-data cost calculations - cost per GB
          '{{per_data_cost}}': (() => {
            const safeDataSize = dataSizeGB ?? 0;
            const safeDataCost = dataCost ?? 0;
            const perDataCost = safeDataSize > 0 ? safeDataCost / safeDataSize : 0;
            console.log('🔍 PER_DATA_COST CALCULATION (handleEmailAgreement):', {
              dataSizeGB: safeDataSize,
              dataCost: safeDataCost,
              perDataCost: perDataCost,
              formatted: formatCurrency(perDataCost)
            });
            return formatCurrency(perDataCost);
          })(),
          
          // Total pricing
          '{{total price}}': formatCurrency(totalCost || 0),
          '{{total_price}}': formatCurrency(totalCost || 0),
          '{{totalPrice}}': formatCurrency(totalCost || 0),
          '{{prices}}': formatCurrency(totalCost || 0),
          '{{subtotal}}': formatCurrency(totalCost || 0),
          '{{sub_total}}': formatCurrency(totalCost || 0),
          
          // Discount information - hide discount tokens when discount is 0
          '{{discount}}': (shouldApplyDiscount && discountPercent > 0) ? discountPercent.toString() : '',
          '{{discount_percent}}': (shouldApplyDiscount && discountPercent > 0) ? discountPercent.toString() : '',
          '{{discount_percentage}}': (shouldApplyDiscount && discountPercent > 0) ? discountPercent.toString() : '',
          '{{discount_amount}}': (shouldApplyDiscount && localDiscountAmount > 0) ? `-${formatCurrency(localDiscountAmount)}` : '',
          '{{discountAmount}}': (shouldApplyDiscount && localDiscountAmount > 0) ? `-${formatCurrency(localDiscountAmount)}` : '',
          '{{discount_text}}': (shouldApplyDiscount && discountPercent > 0) ? `Discount (${discountPercent}%)` : '',
          '{{discount_line}}': (shouldApplyDiscount && localDiscountAmount > 0) ? `Discount (${discountPercent}%) - ${formatCurrency(localDiscountAmount)}` : '',
          // Some templates may have a static label cell; clear it when no discount
          '{{discount_label}}': (shouldApplyDiscount && discountPercent > 0) ? 'Discount' : '',
          // Special tokens for conditional display in templates
          '{{show_discount}}': (shouldApplyDiscount && discountPercent > 0) ? 'true' : '',
          '{{hide_discount}}': (shouldApplyDiscount && discountPercent > 0) ? '' : 'true',
          // Additional conditional tokens
          '{{if_discount}}': (shouldApplyDiscount && discountPercent > 0) ? 'show' : 'hide',
          '{{discount_row}}': (shouldApplyDiscount && localDiscountAmount > 0) ? `<tr><td>Discount (${discountPercent}%)</td><td>-${formatCurrency(localDiscountAmount)}</td></tr>` : '',
          '{{total_after_discount}}': formatCurrency(shouldApplyDiscount ? finalTotalAfterDiscount : totalCost),
          '{{total_price_discount}}': formatCurrency(shouldApplyDiscount ? finalTotalAfterDiscount : totalCost),
          '{{final_total}}': formatCurrency(shouldApplyDiscount ? finalTotalAfterDiscount : totalCost),
          '{{finalTotal}}': formatCurrency(shouldApplyDiscount ? finalTotalAfterDiscount : totalCost),
          
          // Plan and tier information
          '{{tier_name}}': tierName,
          '{{tierName}}': tierName,
          '{{plan_name}}': tierName,
          '{{planName}}': tierName,
          '{{plan}}': tierName,
          
          // Date information
          '{{date}}': clientInfo.effectiveDate ? formatDateMMDDYYYY(clientInfo.effectiveDate) : formatDateMMDDYYYY(new Date().toISOString().split('T')[0]),
          '{{Date}}': clientInfo.effectiveDate ? formatDateMMDDYYYY(clientInfo.effectiveDate) : formatDateMMDDYYYY(new Date().toISOString().split('T')[0]),
          '{{current_date}}': clientInfo.effectiveDate ? formatDateMMDDYYYY(clientInfo.effectiveDate) : formatDateMMDDYYYY(new Date().toISOString().split('T')[0]),
          '{{currentDate}}': clientInfo.effectiveDate ? formatDateMMDDYYYY(clientInfo.effectiveDate) : formatDateMMDDYYYY(new Date().toISOString().split('T')[0]),
          '{{generation_date}}': clientInfo.effectiveDate ? formatDateMMDDYYYY(clientInfo.effectiveDate) : formatDateMMDDYYYY(new Date().toISOString().split('T')[0]),
          '{{effective_date}}': clientInfo.effectiveDate ? formatDateMMDDYYYY(clientInfo.effectiveDate) : formatDateMMDDYYYY(new Date().toISOString().split('T')[0]),
          '{{effectiveDate}}': clientInfo.effectiveDate ? formatDateMMDDYYYY(clientInfo.effectiveDate) : formatDateMMDDYYYY(new Date().toISOString().split('T')[0]),
          
          // Deal information (if available)
          '{{deal_id}}': dealData?.dealId || 'N/A',
          '{{dealId}}': dealData?.dealId || 'N/A',
          '{{deal_name}}': dealData?.dealName || 'N/A',
          '{{dealName}}': dealData?.dealName || 'N/A',
          '{{deal_amount}}': dealData?.amount || 'N/A',
          '{{dealAmount}}': dealData?.amount || 'N/A',
          '{{deal_stage}}': dealData?.stage || 'N/A',
          '{{dealStage}}': dealData?.stage || 'N/A',
          
          // Messages from configuration
          '{{messages}}': (configuration?.messages || 0).toString(),
          '{{message}}': (configuration?.messages || 0).toString(),
          '{{message_count}}': (configuration?.messages || 0).toString(),
          '{{notes}}': (configuration?.messages || 0).toString(),
          '{{additional_notes}}': (configuration?.messages || 0).toString(),
          '{{additionalNotes}}': (configuration?.messages || 0).toString(),
          '{{custom_message}}': (configuration?.messages || 0).toString(),
          '{{customMessage}}': (configuration?.messages || 0).toString(),
          '{{number_of_messages}}': (configuration?.messages || 0).toString(),
          '{{numberOfMessages}}': (configuration?.messages || 0).toString(),
          '{{messages_count}}': (configuration?.messages || 0).toString(),
          
          // Additional metadata
          '{{template_name}}': selectedTemplate?.name || 'Default Template',
          '{{templateName}}': selectedTemplate?.name || 'Default Template',
          '{{agreement_id}}': `AGR-${Date.now().toString().slice(-8)}`,
          '{{agreementId}}': `AGR-${Date.now().toString().slice(-8)}`,
          '{{quote_id}}': `QTE-${Date.now().toString().slice(-8)}`,
          '{{quoteId}}': `QTE-${Date.now().toString().slice(-8)}`
        };

        const result = await DocxTemplateProcessor.processDocxTemplate(selectedTemplate.file as File, templateData);
        if (result.success && result.processedDocx) {
          agreementBlob = result.processedDocx;
          setProcessedAgreement(result.processedDocx);
        } else {
          alert('Failed to generate the agreement. Please try again.');
          setIsEmailingAgreement(false);
          return;
        }
      }

      if (!agreementBlob) {
        alert('Agreement not generated yet. Click Preview Agreement first.');
        setIsEmailingAgreement(false);
        return;
      }

      // Send directly to CloudFuze sales operations
      const to = 'salesops@cloudfuze.com';

      const emailCompanyName = clientInfo.company || dealData?.companyByContact || dealData?.company || 'Client';
      const emailClientName = clientInfo.clientName || dealData?.contactName || 'Valued Client';
      
      const subject = `CloudFuze Service Agreement - ${emailCompanyName} - ${new Date().toLocaleDateString()}`;
      
      // Calculate all pricing components
      const userCost = calculation?.userCost ?? safeCalculation.userCost;
      const dataCost = calculation?.dataCost ?? safeCalculation.dataCost;
      const migrationCost = calculation?.migrationCost ?? safeCalculation.migrationCost;
      const instanceCost = calculation?.instanceCost ?? safeCalculation.instanceCost;
      const subtotal = calculation?.totalCost ?? safeCalculation.totalCost;
      const discountAmount = (clientInfo.discount ?? 0) > 0 ? (subtotal * ((clientInfo.discount ?? 0) / 100)) : 0;
      const finalTotal = shouldApplyDiscount ? finalTotalAfterDiscount : subtotal;
      const tierName = calculation?.tier?.name ?? safeCalculation.tier.name;
      
      const message = `Dear ${emailClientName},

Thank you for choosing CloudFuze for your data migration needs. Please find your comprehensive service agreement attached for review.

CONTACT INFORMATION:
- Contact Name: ${emailClientName}
- Email: ${clientInfo.clientEmail || dealData?.contactEmail || 'N/A'}
- Legal Entity Name: ${emailCompanyName}
- Discount Applied: ${clientInfo.discount || 0}%

PROJECT CONFIGURATION:
- Number of Users: ${configuration?.numberOfUsers || 'N/A'}
- Instance Type: ${configuration?.instanceType || 'N/A'}
- Number of Instances: ${configuration?.numberOfInstances || 'N/A'}
- Duration: ${configuration?.duration || 'N/A'} months
- Migration Type: ${configuration?.migrationType || 'N/A'}
- Data Size: ${configuration?.dataSizeGB || 'N/A'} GB

PRICING BREAKDOWN (${tierName} Plan):
- User Costs: ${formatCurrency(userCost)}
- Data Costs: ${formatCurrency(dataCost)}
- Migration Services: ${formatCurrency(migrationCost)}
- Instance Costs: ${formatCurrency(instanceCost)}
- Subtotal: ${formatCurrency(subtotal)}
${discountAmount > 0 ? `- Discount (${clientInfo.discount}%): -${formatCurrency(discountAmount)}` : ''}
- Final Total: ${formatCurrency(finalTotal)}

${dealData ? `DEAL INFORMATION:
- Deal ID: ${dealData.dealId || 'N/A'}
- Deal Name: ${dealData.dealName || 'N/A'}
- Deal Amount: ${dealData.amount || 'N/A'}
- Deal Stage: ${dealData.stage || 'N/A'}

` : ''}NEXT STEPS:
1. Review the attached service agreement carefully
2. Contact us with any questions or concerns
3. Sign and return the agreement to proceed
4. Our team will begin migration setup upon receipt

SUPPORT CONTACT:
For questions about this agreement or your migration project, please contact:
- Email: support@cloudfuze.com
- Phone: +1 (555) 123-4567
- Portal: https://portal.cloudfuze.com

Thank you for trusting CloudFuze with your data migration needs. We look forward to delivering a successful migration experience!

Best regards,
CloudFuze Sales Team

---
This agreement was generated on ${new Date().toLocaleString('en-US', { timeZone: 'America/New_York' })} EST using CloudFuze Zenop.ai Pro.
Agreement ID: AGR-${Date.now().toString().slice(-8)}
Template: ${selectedTemplate?.name || 'Default Template'}`;

      const formData = new FormData();
      const filenameBase = (clientInfo.company || 'Company').replace(/[^a-zA-Z0-9]/g, '_');
      const timestamp = new Date().toISOString().slice(0, 10);
      const attachmentName = `${filenameBase}_Agreement_${timestamp}.docx`;

      // Add form data for server-side email with attachment
      formData.append('to', to);
      formData.append('subject', subject);
      formData.append('message', message);
      formData.append('attachment', agreementBlob, attachmentName);

      console.log('📧 Sending email via server with attachment:', {
        to,
        subject,
        attachmentName,
        attachmentSize: agreementBlob.size
      });

      // Send email using server-side endpoint with attachment
      const response = await fetch(`${BACKEND_URL}/api/email/send`, {
        method: 'POST',
        body: formData
      });

      const result = await response.json();

      if (result.success) {
        console.log('📧 Email send response:', result);
        console.log('📧 SendGrid Status Code:', result.statusCode);
        console.log('📧 Message ID:', result.messageId);
        
        // Show more detailed success message
        const messageId = result.messageId ? `\nMessage ID: ${result.messageId}` : '';
        const statusCode = result.statusCode ? `\nStatus: ${result.statusCode}` : '';
        alert(`✅ Agreement emailed successfully to salesops@cloudfuze.com!${messageId}${statusCode}\n\nNote: The email has been sent to CloudFuze Sales Operations.`);
      } else {
        throw new Error(result.message);
      }
    } catch (err: any) {
      console.error('Error emailing agreement:', err);
      
      // Provide helpful error messages
      const errorMessage = err.message || 'Unknown error';
      if (errorMessage.includes('Network')) {
        alert('❌ Network Error\n\nCould not connect to the server. Please check:\n• Is the backend server running?\n• Is the server URL correct?\n• Check your internet connection');
      } else if (errorMessage.includes('credentials') || errorMessage.includes('authentication')) {
        alert('❌ Email Authentication Failed\n\nEmail credentials are invalid. Please contact your administrator to:\n• Verify Gmail credentials in .env file\n• Check if App Password is correct\n• Restart the server after updating credentials');
      } else {
        alert(`❌ Failed to send agreement email\n\nError: ${errorMessage}\n\nPlease try again or download the agreement manually.`);
      }
    } finally {
      setIsEmailingAgreement(false);
    }
  };

  const handleSubmit = (e: React.FormEvent) => {
    e.preventDefault();
    
    console.log('🔍 handleSubmit - dealData:', dealData);
    
    // Validate discount is not more than 10%
    if (clientInfo.discount && clientInfo.discount > 10) {
      alert('Discount cannot be more than 10%. Please adjust the discount value.');
      return;
    }
    
    // Validate discount doesn't bring total below $2500
    if (clientInfo.discount && clientInfo.discount > 0) {
      const finalTotal = (calculation?.totalCost ?? safeCalculation.totalCost) * (1 - (clientInfo.discount / 100));
      if (finalTotal < 2500) {
        alert(`Discount cannot be applied. Final total would be $${finalTotal.toFixed(2)}, which is below the minimum of $2,500.`);
        return;
      }
    }
    
    if (onGenerateQuote) {
      // Create quote object with deal information including discount
      const quoteData: Quote = {
        id: `quote-001`,
        clientName: clientInfo.clientName,
        clientEmail: clientInfo.clientEmail,
        company: clientInfo.company,
        configuration: configuration,
        selectedTier: safeCalculation.tier,
        calculation: safeCalculation,
        status: 'draft' as const,
        createdAt: new Date(),
        templateUsed: selectedTemplate ? {
          id: selectedTemplate.id,
          name: selectedTemplate.name,
          isDefault: false
        } : { id: 'default', name: 'Default Template', isDefault: true },
        dealData: dealData,
        discount: clientInfo.discount // Add discount to quote data
      };
      
      console.log('📝 Sending quote data:', quoteData);
      onGenerateQuote(quoteData);
      
      // Track quote generation
      trackQuoteOperation({
        action: 'generated',
        quoteId: quoteData.id,
        clientName: quoteData.clientName,
        clientEmail: quoteData.clientEmail,
        totalCost: safeCalculation.totalCost,
        tier: safeCalculation.tier?.name,
        templateId: selectedTemplate?.id,
        templateName: selectedTemplate?.name
      });
      
      // Automatically open quote preview instead of showing success message
      setShowPreview(true);
    }
  };

  const handleContactSelect = (contact: any) => {
    if (onSelectHubSpotContact) {
      onSelectHubSpotContact(contact);
    }
    setShowContactSelector(false);
  };

  const generatePlaceholderPreview = () => {
    if (!selectedTemplate) return;

    // Create quote object for preview
    const quote = {
      id: `quote-001`,
      clientName: clientInfo.clientName,
      clientEmail: clientInfo.clientEmail,
      company: clientInfo.company,
      configuration: configuration,
      calculation: safeCalculation,
      selectedTier: safeCalculation.tier,
      status: 'draft' as const,
      createdAt: new Date(),
      templateUsed: {
        id: selectedTemplate.id,
        name: selectedTemplate.name,
        isDefault: false
      }
    };

    const quoteNumber = `CPQ-001`;

    // Define placeholder mappings - match exact placeholders from template
    const placeholderMappings = {
      '{{Company Name}}': quote.company || 'Company Name',
      '{{migration type}}': quote.configuration.migrationType,
      '{{userscount}}': quote.configuration.numberOfUsers.toString(),
      '{{price_migration}}': formatCurrency(safeCalculation.migrationCost),
      '{{price_data}}': formatCurrency(safeCalculation.userCost + safeCalculation.dataCost + safeCalculation.instanceCost),
      '{{Duration of months}}': quote.configuration.duration.toString(),
      '{{instance_users}}': quote.configuration.numberOfInstances.toString(),
      '{{instance_type}}': quote.configuration.instanceType || 'Standard',
      '{{instance_type_cost}}': formatCurrency(getInstanceTypeCost(quote.configuration.instanceType || 'Standard')),
      '{{per_user_cost}}': formatCurrency((safeCalculation.userCost || 0) / (quote.configuration.numberOfUsers || 1)),
      '{{data_size}}': (quote.configuration.dataSizeGB ?? 0).toString(),
      '{{dataSizeGB}}': (quote.configuration.dataSizeGB ?? 0).toString(),
      '{{data_size_gb}}': (quote.configuration.dataSizeGB ?? 0).toString(),
      '{{per_data_cost}}': (() => {
        const safeDataSize = quote.configuration.dataSizeGB ?? 0;
        const safeDataCost = safeCalculation.dataCost ?? 0;
        const perDataCost = safeDataSize > 0 ? safeDataCost / safeDataSize : 0;
        console.log('🔍 PER_DATA_COST CALCULATION (generatePlaceholderPreview):', {
          dataSizeGB: safeDataSize,
          dataCost: safeDataCost,
          perDataCost: perDataCost,
          formatted: formatCurrency(perDataCost)
        });
        return formatCurrency(perDataCost);
      })(),
      '{{total price}}': formatCurrency(safeCalculation.totalCost),
      // New tokens related to discount and final total - hide when discount is 0
      '{{discount_amount}}': (shouldApplyDiscount && discountAmount > 0) ? `-${formatCurrency(discountAmount)}` : '',
      '{{discount_text}}': (shouldApplyDiscount && discountPercent > 0) ? `Discount (${discountPercent}%)` : '',
      '{{discount_line}}': (shouldApplyDiscount && discountAmount > 0) ? `Discount (${discountPercent}%) - ${formatCurrency(discountAmount)}` : '',
          // Static label support for templates with a dedicated label cell
          '{{discount_label}}': (shouldApplyDiscount && discountPercent > 0) ? 'Discount' : '',
      '{{total_after_discount}}': formatCurrency(shouldApplyDiscount ? finalTotalAfterDiscount : totalCost),
      '{{total_price_discount}}': formatCurrency(shouldApplyDiscount ? finalTotalAfterDiscount : totalCost),
      
      // Additional mappings for compatibility
      '{{company_name}}': quote.company || 'Company Name',
      '{{users}}': quote.configuration.numberOfUsers.toString(),
      '{{migration_type}}': quote.configuration.migrationType,
      '{{prices}}': formatCurrency(safeCalculation.userCost + safeCalculation.dataCost + safeCalculation.instanceCost),
      '{{migration_price}}': formatCurrency(safeCalculation.migrationCost),
      '{{total_price}}': formatCurrency(safeCalculation.totalCost),
      '{{duration_months}}': quote.configuration.duration.toString(),
      '{{client_name}}': quote.clientName,
      '{{client_email}}': quote.clientEmail,
      '{{quote_number}}': quoteNumber,
      '{{date}}': clientInfo.effectiveDate ? formatDateMMDDYYYY(clientInfo.effectiveDate) : formatDateMMDDYYYY(new Date().toISOString().split('T')[0]),
        '{{instance_cost}}': formatCurrency(safeCalculation.instanceCost),
        '{{discount}}': (shouldApplyDiscount ? discountPercent : 0).toString(),
        '{{discount_percent}}': (shouldApplyDiscount ? discountPercent : 0).toString(),
        '{{final_total}}': formatCurrency(shouldApplyDiscount ? finalTotalAfterDiscount : totalCost)
    };

    // Create sample template text with placeholders - matches CloudFuze template
    const originalText = `CloudFuze Purchase Agreement for {{Company Name}}

This agreement provides {{Company Name}} with pricing for use of the CloudFuze's X-Change Enterprise Data Migration Solution:

Cloud-Hosted SaaS Solution | Managed Migration | Dedicated Migration Manager

Services and Pricing Table:
┌─────────────────────────────────────┬─────────────────────────────────────┬─────────────────┬─────────────┐
│ Job Requirement                     │ Description                         │ Migration Type  │ Price(USD)  │
├─────────────────────────────────────┼─────────────────────────────────────┼─────────────────┼─────────────┤
│ CloudFuze X-Change Data Migration   │ {{migration type}} to Teams         │ Managed         │ {{price_migration}} │
│                                     │ ─────────────────────────────────   │ Migration       │             │
│                                     │ Up to {{userscount}} Users          │ One-Time        │             │
│                                     │ All Channels and DMs                │                 │             │
├─────────────────────────────────────┼─────────────────────────────────────┼─────────────────┼─────────────┤
│ Managed Migration Service           │ Fully Managed Migration             │ Managed         │ {{price_data}} │
│                                     │ Dedicated Project Manager           │ Migration       │             │
│                                     │ Pre-Migration Analysis              │ One-Time        │             │
│                                     │ During Migration Consulting         │                 │             │
│                                     │ Post-Migration Support              │                 │             │
│                                     │ Data Reconciliation Support         │                 │             │
│                                     │ End-to End Migration Assistance     │                 │             │
│                                     │ 24*7 Premium Support                │                 │             │
│                                     │ ─────────────────────────────────   │                 │             │
│                                     │ Valid for {{Duration of months}} Month │                 │             │
└─────────────────────────────────────┴─────────────────────────────────────┴─────────────────┴─────────────┘

Total Price: {{total price}}`;

    // Replace placeholders
    let replacedText = originalText;
    const placeholders = [];

    for (const [placeholder, value] of Object.entries(placeholderMappings)) {
      if (replacedText.includes(placeholder)) {
        placeholders.push({ placeholder, value });
        replacedText = replacedText.replace(new RegExp(placeholder, 'gi'), value);
      }
    }

    setPlaceholderPreviewData({
      originalText,
      replacedText,
      placeholders
    });

    setShowPlaceholderPreview(true);
  };

  const handleDownloadAgreement = () => {
    if (processedAgreement) {
      const url = URL.createObjectURL(processedAgreement);
      const link = document.createElement('a');
      link.href = url;
      link.download = `agreement-${clientInfo.clientName || 'client'}-${new Date().toISOString().split('T')[0]}.docx`;
      document.body.appendChild(link);
      link.click();
      document.body.removeChild(link);
      URL.revokeObjectURL(url);
      
      // Track document download
      trackDocumentOperation({
        action: 'downloaded',
        documentType: 'agreement',
        documentName: link.download,
        format: 'docx',
        fileSize: processedAgreement.size / 1024 // Convert to KB
      });
      
      // Close preview after download
      setShowAgreementPreview(false);
      setProcessedAgreement(null);
    }
  };

  // Handle PDF download from the generated agreement using document preview
  const handleDownloadAgreementPDF = async () => {
    try {
    if (!processedAgreement) {
      alert('No agreement available. Please generate an agreement first.');
      return;
    }
      // Prefer server-side high-fidelity conversion
      const { templateService } = await import('../utils/templateService');
      const pdfBlob = await templateService.convertDocxToPdf(processedAgreement);
      
      // Save PDF to MongoDB database
      try {
        console.log('💾 Saving PDF to MongoDB from PDF button...');
        const { documentServiceMongoDB } = await import('../services/documentServiceMongoDB');
        const base64Data = await documentServiceMongoDB.blobToBase64(pdfBlob);
        
        const savedDoc = {
          fileName: `${clientInfo.company?.replace(/[^a-z0-9]/gi, '_') || 'Agreement'}_${new Date().toISOString().split('T')[0]}.pdf`,
          fileData: base64Data,
          fileSize: pdfBlob.size,
          clientName: clientInfo.clientName || 'Unknown',
          clientEmail: clientInfo.clientEmail || '',
          company: clientInfo.company || 'Unknown Company',
          templateName: selectedTemplate?.name || 'Agreement',
          generatedDate: new Date(),
          quoteId: quoteId,
          metadata: {
            totalCost: calculation?.totalCost || 0,
            duration: configuration?.duration || 0,
            migrationType: configuration?.migrationType || 'Messaging',
            numberOfUsers: configuration?.numberOfUsers || 0
          }
        };
        
        await documentServiceMongoDB.saveDocument(savedDoc);
        console.log('✅ PDF saved to MongoDB successfully from PDF button');
        
        // Show success notification
        const notification = document.createElement('div');
        notification.className = 'fixed top-4 right-4 bg-green-500 text-white px-6 py-3 rounded-lg shadow-lg z-50 flex items-center gap-2';
        notification.innerHTML = `
          <svg class="w-5 h-5" fill="none" stroke="currentColor" viewBox="0 0 24 24">
            <path stroke-linecap="round" stroke-linejoin="round" stroke-width="2" d="M5 13l4 4L19 7"></path>
          </svg>
          <span>PDF saved to MongoDB!</span>
        `;
        document.body.appendChild(notification);
        setTimeout(() => {
          notification.remove();
        }, 3000);
      } catch (error) {
        console.error('❌ Error saving PDF to MongoDB:', error);
        // Continue with download even if saving fails
      }
      
      const url = URL.createObjectURL(pdfBlob);
      const link = document.createElement('a');
      link.href = url;
      link.download = `agreement-${clientInfo.clientName || 'client'}-${new Date().toISOString().split('T')[0]}.pdf`;
      document.body.appendChild(link);
      link.click();
      document.body.removeChild(link);
      URL.revokeObjectURL(url);
      
      // Track document download
      trackDocumentOperation({
        action: 'downloaded',
        documentType: 'agreement',
        documentName: link.download,
        format: 'pdf',
        fileSize: pdfBlob.size / 1024 // Convert to KB
      });
    } catch (error) {
      console.error('❌ Server conversion failed, falling back to in-modal PDF capture:', error);
      try {
        // Ensure the inline preview exists; if not, render it
        if (!showInlinePreview) {
          setShowAgreementPreview(true);
          setShowInlinePreview(true);
          await delayFrame();
          await renderDocxPreview(processedAgreement as Blob);
          await delayFrame();
        }

        // Find the agreement preview container
        const container = previewContainerRef.current || document.querySelector('.document-preview-content');
        if (!container) {
          alert('Document preview not available. Please click "View Document" first, then try again.');
        return;
      }

        // Attempt page-by-page capture to avoid mid-page breaks
        const pageSelectors = ['.docx .page', '.docx .docx-page', '.docx-page', '.page'];
        let pages: Element[] = [];
        for (const sel of pageSelectors) {
          const found = Array.from((container as HTMLElement).querySelectorAll(sel));
          if (found.length) { pages = found; break; }
        }

        const pdf = new jsPDF('p', 'mm', 'a4');

        if (pages.length > 0) {
          for (let i = 0; i < pages.length; i++) {
            // Create isolated temp for each page
            const tempPage = document.createElement('div');
            tempPage.style.position = 'absolute';
            tempPage.style.left = '-9999px';
            tempPage.style.top = '0';
            tempPage.style.width = '1200px';
            tempPage.style.backgroundColor = 'white';
            document.body.appendChild(tempPage);
            tempPage.appendChild((pages[i] as HTMLElement).cloneNode(true));

            await new Promise(res => setTimeout(res, 200));

            const canvas = await html2canvas(tempPage, {
        scale: 2,
        useCORS: true,
        allowTaint: true,
              backgroundColor: '#ffffff'
      });

            document.body.removeChild(tempPage);

      const imgData = canvas.toDataURL('image/png');
            const imgWidth = 210; // A4 width
            const imgHeight = (canvas.height * imgWidth) / canvas.width;
            if (i > 0) pdf.addPage();
            pdf.addImage(imgData, 'PNG', 0, 0, imgWidth, imgHeight, undefined, 'FAST');
          }
        } else {
          // Fallback to whole-container capture
          const temp = document.createElement('div');
          temp.style.position = 'absolute';
          temp.style.left = '-9999px';
          temp.style.top = '0';
          temp.style.width = '1200px';
          temp.style.backgroundColor = 'white';
          temp.style.padding = '40px';
          document.body.appendChild(temp);
          temp.appendChild((container as HTMLElement).cloneNode(true));

          await new Promise(res => setTimeout(res, 800));
          const canvas = await html2canvas(temp, {
            scale: 2,
            useCORS: true,
            allowTaint: true,
            backgroundColor: '#ffffff',
            width: 1200,
            height: (temp.firstElementChild as HTMLElement)?.scrollHeight || temp.scrollHeight
          });
          document.body.removeChild(temp);

          const imgData = canvas.toDataURL('image/png');
      const imgWidth = 210; // A4 width in mm
      const pageHeight = 295; // A4 height in mm
      const imgHeight = (canvas.height * imgWidth) / canvas.width;
      let heightLeft = imgHeight;
      let position = 0;
      pdf.addImage(imgData, 'PNG', 0, position, imgWidth, imgHeight);
      heightLeft -= pageHeight;
      while (heightLeft >= 0) {
        position = heightLeft - imgHeight;
        pdf.addPage();
        pdf.addImage(imgData, 'PNG', 0, position, imgWidth, imgHeight);
        heightLeft -= pageHeight;
          }
        }

        pdf.save(`agreement-${clientInfo.clientName || 'client'}-${new Date().toISOString().split('T')[0]}.pdf`);
      } catch (fallbackErr) {
        console.error('❌ Inline capture fallback failed:', fallbackErr);
        // Last resort: Use the original DOCX file as download
        try {
          const url = URL.createObjectURL(processedAgreement as Blob);
          const link = document.createElement('a');
          link.href = url;
          link.download = `agreement-${clientInfo.clientName || 'client'}-${new Date().toISOString().split('T')[0]}.docx`;
          document.body.appendChild(link);
          link.click();
          document.body.removeChild(link);
          URL.revokeObjectURL(url);
          alert('PDF conversion is not available. The Word document has been downloaded instead. You can convert it to PDF using Microsoft Word or any online converter.');
        } catch (docxErr) {
          console.error('❌ DOCX download fallback failed:', docxErr);
          alert('Unable to download document. Please try again or contact support.');
        }
      }
    }
  };

  // Handle starting approval workflow
  const handleStartApprovalWorkflow = async () => {
    if (!processedAgreement) {
      alert('No agreement available. Please generate an agreement first.');
      return;
    }

    // Validate email addresses
    if (!approvalEmails.role1 || !approvalEmails.role2 || !approvalEmails.role4) {
      alert('Please enter Technical, Legal, and Deal Desk email addresses.');
      return;
    }

    setIsStartingWorkflow(true);
    try {
      // First, save the PDF to MongoDB if not already saved
      const { templateService } = await import('../utils/templateService');
      const pdfBlob = await templateService.convertDocxToPdf(processedAgreement);
      
      const { documentServiceMongoDB } = await import('../services/documentServiceMongoDB');
      const base64Data = await documentServiceMongoDB.blobToBase64(pdfBlob);
      
      const savedDoc = {
        fileName: `${clientInfo.company?.replace(/[^a-z0-9]/gi, '_') || 'Agreement'}_${new Date().toISOString().split('T')[0]}.pdf`,
        fileData: base64Data,
        fileSize: pdfBlob.size,
        clientName: clientInfo.clientName || 'Unknown',
        clientEmail: clientInfo.clientEmail || '',
        company: clientInfo.company || 'Unknown Company',
        templateName: selectedTemplate?.name || 'Agreement',
        generatedDate: new Date(),
        quoteId: quoteId,
        metadata: {
          totalCost: calculation?.totalCost || 0,
          duration: configuration?.duration || 0,
          migrationType: configuration?.migrationType || 'Messaging',
          numberOfUsers: configuration?.numberOfUsers || 0
        }
      };
      
      const documentId = await documentServiceMongoDB.saveDocument(savedDoc);
      console.log('✅ PDF saved to MongoDB for workflow:', documentId);

      // Resolve Team Approval group from UI selection
      const choice = (teamSelection || 'SMB').toUpperCase();
      const teamEmail = getTeamApprovalEmail(choice);

      if (!teamEmail) {
        alert('Please select a valid Team Approval group email before starting the workflow.');
        setIsStartingWorkflow(false);
        return;
      }

      // Determine if this is an overage agreement workflow (special approval routing)
      const isOverageWorkflow =
        (configuration?.combination || '').toLowerCase() === 'overage-agreement' ||
        (configuration?.migrationType || '').toLowerCase() === 'overage agreement';
      
      // Create the approval workflow (Team Approval -> Technical -> Legal -> Deal Desk)
      // For overage workflows, Technical Team approval will be auto-skipped in Team step.
        const workflowData = {
        documentId: documentId,
        documentType: 'PDF Agreement',
        clientName: clientInfo.clientName || 'Unknown Client',
        amount: calculation?.totalCost || 0,
        // Notify the actual workflow initiator (current CPQ user)
          creatorEmail: (() => {
          try {
            const userRaw = localStorage.getItem('cpq_user');
            if (userRaw) {
              const user = JSON.parse(userRaw);
              if (user?.email) return user.email;
            }
          } catch {}
          // Fallback if no user is stored
          return 'abhilasha.kandakatla@cloudfuze.com';
        })(),
        isOverage: isOverageWorkflow,
        totalSteps: 4,
        workflowSteps: [
          { step: 1, role: 'Team Approval', email: teamEmail, status: 'pending' as const, group: choice, comments: '' },
          { step: 2, role: 'Technical Team', email: approvalEmails.role1, status: 'pending' as const },
          { step: 3, role: 'Legal Team', email: approvalEmails.role2, status: 'pending' as const },
          { step: 4, role: 'Deal Desk', email: approvalEmails.role4, status: 'pending' as const }
        ]
      };

      const newWorkflow = await createWorkflow(workflowData);
      console.log('✅ Approval workflow created:', newWorkflow);

      // Analytics: workflow started
      try {
        trackApprovalEvent({
          action: 'workflow_started',
          quoteId: quoteId,
          workflowId: newWorkflow?.id
        });
      } catch {}

      // Send email to the selected Team Approval first (sequential approval)
      try {
        const response = await fetch(`${BACKEND_URL}/api/send-team-email`, {
          method: 'POST',
          headers: {
            'Content-Type': 'application/json',
          },
          body: JSON.stringify({
            teamEmail,
            workflowData: {
              documentId: documentId,
              documentType: 'PDF Agreement',
              clientName: clientInfo.clientName || 'Unknown Client',
              amount: calculation?.totalCost || 0,
              workflowId: newWorkflow.id,
              // Include selected team so email can display it
              teamGroup: choice
            }
          })
        });

        // Be tolerant of non-JSON error responses (e.g., 404 HTML fallback)
        let result: any = null;
        const ct = response.headers.get('content-type') || '';
        if (ct.includes('application/json')) {
          result = await response.json();
        } else {
          const text = await response.text();
          if (!response.ok) {
            throw new Error(`HTTP ${response.status}: ${text.slice(0, 200)}`);
          } else {
            result = { success: true };
          }
        }

        if (result?.success) {
          const creator = workflowData.creatorEmail || workflowCreatorEmail;
          alert(`✅ Approval workflow started successfully!\n📧 Team Approval (${choice || 'SMB'}) has been notified. The workflow will continue sequentially when each role approves.\nℹ️ If any approver denies, the creator will be notified at ${creator}.`);
          setShowApprovalModal(false);
          setApprovalEmails({ role1: defaultTechEmail, role2: defaultLegalEmail, role4: defaultDealDeskEmail });
        } else {
          alert('✅ Workflow created but Technical Team email failed.\nPlease notify Technical Team manually.');
        }
      } catch (emailError) {
        console.error('❌ Error sending Technical Team email:', emailError);
        alert('✅ Workflow created but Technical Team email failed.\nPlease notify Technical Team manually.');
      }

    } catch (error) {
      console.error('❌ Error starting approval workflow:', error);
      alert('Error starting approval workflow. Please try again.');
    } finally {
      setIsStartingWorkflow(false);
    }
  };

  const handleViewInline = async () => {
    if (processedAgreement) {
      try {
        // Prefer exact docx renderer
        if (processedAgreement.type === 'application/vnd.openxmlformats-officedocument.wordprocessingml.document') {
          // Ensure modal content is visible
          setShowAgreementPreview(true);
          await delayFrame();
          await renderDocxPreview(processedAgreement);
          return;
        }
        console.log('✅ Converting DOCX to HTML for preview');
        console.log('📄 Document type:', processedAgreement.type);
        console.log('📄 Document size:', processedAgreement.size, 'bytes');
        
        // Convert DOCX to HTML using mammoth with exact formatting preservation
        const mammoth = await import('mammoth');
        
        const arrayBuffer = await processedAgreement.arrayBuffer();
        const result = await mammoth.convertToHtml({ 
          arrayBuffer,
          styleMap: [
            // Preserve table formatting
            "p[style-name='Table Heading'] => h3.table-heading",
            "p[style-name='Table Text'] => p.table-text",
            "r[style-name='Strong'] => strong",
            "r[style-name='Emphasis'] => em",
            // Preserve colors and formatting
            "r[style-name='Highlight'] => span.highlight",
            "r[style-name='Heading 1'] => h1.heading-1",
            "r[style-name='Heading 2'] => h2.heading-2",
            "r[style-name='Heading 3'] => h3.heading-3",
            // Preserve table styles
            "table => table.docx-table",
            "tr => tr.docx-row",
            "td => td.docx-cell",
            "th => th.docx-header",
            // Preserve headers and footers
            "p[style-name='Header'] => div.docx-header",
            "p[style-name='Footer'] => div.docx-footer",
            // Preserve page breaks
            "br[type='page'] => div.page-break"
          ],
          convertImage: mammoth.images.imgElement(function(image) {
            return image.read("base64").then(function(imageBuffer) {
              return {
                src: "data:" + image.contentType + ";base64," + imageBuffer
              };
            });
          })
        } as any);
        
        console.log('✅ DOCX converted to HTML with exact formatting');
        console.log('📄 HTML length:', result.value.length);
        console.log('📄 Warnings:', result.messages);
        
        // Create HTML document with exact DOCX styling preserved
        const htmlContent = `
          <!DOCTYPE html>
          <html>
          <head>
            <title>Document Preview - Exact DOCX Formatting</title>
            <meta charset="UTF-8">
            <style>
              /* Reset and base styles */
              * {
                box-sizing: border-box;
              }
              
              body { 
                font-family: 'Times New Roman', serif; 
                margin: 0;
                padding: 40px;
                line-height: 1.6;
                color: #000;
                background: white;
                font-size: 12pt;
              }
              
              /* Preserve exact DOCX formatting */
              .docx-table {
                border-collapse: collapse;
                width: 100%;
                margin: 20px 0;
                border: 1px solid #000;
              }
              
              .docx-row {
                border: 1px solid #000;
              }
              
              .docx-cell, .docx-header {
                border: 1px solid #000;
                padding: 8px 12px;
                vertical-align: top;
                text-align: left;
              }
              
              .docx-header {
                background-color: #f2f2f2;
                font-weight: bold;
                text-align: center;
              }
              
              /* Preserve heading styles */
              h1, h2, h3, h4, h5, h6 {
                color: #000;
                margin-top: 20px;
                margin-bottom: 10px;
                font-weight: bold;
              }
              
              h1 { font-size: 18pt; }
              h2 { font-size: 16pt; }
              h3 { font-size: 14pt; }
              h4 { font-size: 12pt; }
              
              /* Preserve paragraph formatting */
              p {
                margin-bottom: 10px;
                text-align: left;
                font-size: 12pt;
                line-height: 1.15;
              }
              
              /* Preserve text formatting */
              strong, b {
                font-weight: bold;
              }
              
              em, i {
                font-style: italic;
              }
              
              .highlight {
                background-color: #ffff00;
                padding: 1px 2px;
              }
              
              /* Preserve list formatting */
              ul, ol {
                margin: 10px 0;
                padding-left: 30px;
              }
              
              li {
                margin-bottom: 5px;
              }
              
              /* Preserve table alignment */
              .docx-table td[align="center"] {
                text-align: center;
              }
              
              .docx-table td[align="right"] {
                text-align: right;
              }
              
              .docx-table td[align="left"] {
                text-align: left;
              }
              
              /* Preserve colors and backgrounds */
              .docx-table tr:nth-child(even) {
                background-color: #f9f9f9;
              }
              
              /* Preserve spacing */
              .docx-table td {
                white-space: nowrap;
                overflow: hidden;
                text-overflow: ellipsis;
              }
              
              /* Preserve page layout */
              @media print {
                body {
                  margin: 0;
                  padding: 20px;
                }
              }
              
              /* Preserve headers and footers */
              .docx-header {
                position: fixed;
                top: 0;
                left: 0;
                right: 0;
                background: white;
                border-bottom: 1px solid #ccc;
                padding: 10px;
                font-size: 10pt;
                z-index: 1000;
              }
              
              .docx-footer {
                position: fixed;
                bottom: 0;
                left: 0;
                right: 0;
                background: white;
                border-top: 1px solid #ccc;
                padding: 10px;
                font-size: 10pt;
                z-index: 1000;
              }
              
              /* Preserve page breaks */
              .page-break {
                page-break-before: always;
                break-before: page;
                margin: 20px 0;
                border-top: 1px dashed #ccc;
                padding-top: 20px;
              }
              
              /* Adjust body padding for headers/footers */
              body {
                padding-top: 60px;
                padding-bottom: 60px;
              }
              
              /* Ensure exact DOCX appearance */
              .docx-content {
                max-width: 100%;
                margin: 0 auto;
              }
            </style>
          </head>
          <body>
            <div class="docx-content">
              ${result.value}
            </div>
          </body>
          </html>
        `;
        
        // Create blob URL for the HTML content
        const htmlBlobForPreview = new Blob([htmlContent], { type: 'text/html' });
        const actualPreviewUrl = URL.createObjectURL(htmlBlobForPreview);
        
        setPreviewUrl(actualPreviewUrl);
        setShowInlinePreview(true);
        
        console.log('✅ HTML preview URL created:', actualPreviewUrl);
        
        return; // Exit early to use HTML preview
        
        // Fallback HTML preview (kept for reference but not used)
        const previewHtml = `
          <!DOCTYPE html>
          <html>
          <head>
            <title>Agreement Preview</title>
            <style>
              body { 
                font-family: 'Times New Roman', serif; 
                margin: 40px; 
                line-height: 1.6;
                color: #000;
                background: white;
                max-width: 800px;
                margin: 40px auto;
              }
              .document-header {
                text-align: center;
                margin-bottom: 40px;
                border-bottom: 2px solid #333;
                padding-bottom: 20px;
              }
              .document-title {
                font-size: 24px;
                font-weight: bold;
                margin-bottom: 10px;
                color: #333;
              }
              .document-subtitle {
                font-size: 16px;
                color: #666;
                margin-bottom: 20px;
              }
              .content-section {
                margin-bottom: 30px;
                text-align: justify;
              }
              .section-title {
                font-size: 18px;
                font-weight: bold;
                margin-bottom: 15px;
                color: #333;
                border-bottom: 1px solid #ccc;
                padding-bottom: 5px;
              }
              .table-container {
                margin: 20px 0;
                border: 1px solid #333;
              }
              .table-header {
                background: #f0f0f0;
                font-weight: bold;
                padding: 10px;
                border-bottom: 1px solid #333;
              }
              .table-row {
                display: flex;
                border-bottom: 1px solid #ccc;
              }
              .table-cell {
                flex: 1;
                padding: 10px;
                border-right: 1px solid #ccc;
              }
              .table-cell:last-child {
                border-right: none;
              }
              .highlight-box {
                background: #f9f9f9;
                border: 1px solid #ddd;
                padding: 15px;
                margin: 15px 0;
                border-radius: 4px;
              }
              .total-section {
                background: #e8f5e8;
                border: 2px solid #4caf50;
                padding: 20px;
                margin: 30px 0;
                text-align: center;
                border-radius: 8px;
              }
              .total-amount {
                font-size: 24px;
                font-weight: bold;
                color: #2e7d32;
              }
            </style>
          </head>
          <body>
            <div class="document-header">
              <div class="document-title">CloudFuze Purchase Agreement for ${clientInfo.company}</div>
              <div class="document-subtitle">This agreement provides ${clientInfo.company} with pricing for use of the CloudFuze's X-Change Enterprise Data</div>
            </div>
            
            <div class="content-section">
              <div class="highlight-box">
                <strong>Cloud-Hosted SaaS Solution | Managed Migration | Dedicated Migration Manager</strong>
              </div>
            </div>
            
            <div class="content-section">
              <div class="section-title">Service Details</div>
              
              <div class="table-container">
                <div class="table-header">Job Requirements and Pricing</div>
                <div class="table-row">
                  <div class="table-cell"><strong>Job Requirement</strong></div>
                  <div class="table-cell"><strong>Description</strong></div>
                  <div class="table-cell"><strong>Price (USD)</strong></div>
                </div>
                <div class="table-row">
                  <div class="table-cell">CloudFuze X-Change Data Migration</div>
                  <div class="table-cell">
                    <p>slack to Teams</p>
                    <p>Up to ${configuration?.numberOfUsers || 1} Users | All Channels and DMs</p>
                  </div>
                  <div class="table-cell">${formatCurrency(calculation?.userCost || 0)}</div>
                </div>
                <div class="table-row">
                  <div class="table-cell">Managed Migration Service</div>
                  <div class="table-cell">
                    <p>Fully Managed Migration | Dedicated Project Manager | Pre-Migration Analysis | During Migration Consulting | Post-Migration Support and Data Reconciliation Support | End-to End Migration Assistance with 24*7 Premium Support</p>
                    <p><strong>Valid for ${configuration?.duration || 1} Month</strong></p>
                  </div>
                  <div class="table-cell">${formatCurrency(calculation?.migrationCost || 0)}</div>
                </div>
              </div>
            </div>
            
            <div class="content-section">
              <div class="section-title">Contact Information</div>
              <p><strong>Legal Entity Name:</strong> ${clientInfo.company}</p>
              <p><strong>Contact Name:</strong> ${clientInfo.clientName}</p>
              <p><strong>Email:</strong> ${clientInfo.clientEmail}</p>
              <p><strong>Migration Type:</strong> ${configuration?.migrationType || 'Content'}</p>
              <p><strong>Duration:</strong> ${configuration?.duration || 1} months</p>
              <p><strong>Data Size:</strong> ${configuration?.dataSizeGB || 0} GB</p>
            </div>
            
            <div class="total-section">
              <div class="section-title">Total Price</div>
              <div class="total-amount">${formatCurrency(calculation?.totalCost || 0)}</div>
            </div>
            
            <div class="content-section">
              <p><em>Document generated on ${new Date().toLocaleDateString()} at ${new Date().toLocaleTimeString()}</em></p>
              <p><em>All tokens have been replaced with actual quote data from your configuration.</em></p>
            </div>
          </body>
          </html>
        `;
        
        // Create blob URL for the HTML preview
        const htmlBlob = new Blob([previewHtml], { type: 'text/html' });
        const htmlUrl = URL.createObjectURL(htmlBlob);
        
        // Store the HTML URL for the iframe
        setPreviewUrl(htmlUrl);
        setShowInlinePreview(true);
        
      } catch (error) {
        console.error('Error creating inline preview:', error);
        alert('Error creating document preview. Please try downloading the file instead.');
      }
    }
  };

  const handleDownloadPDF = async () => {
    try {
      console.log('🔄 Starting PDF generation...');
      
      // Find the quote preview element
      const quotePreviewElement = document.querySelector('[data-quote-preview]');
      if (!quotePreviewElement) {
        console.error('❌ Quote preview element not found');
        alert('Quote preview not found. Please try again.');
        return;
      }

      // Create a temporary container for PDF generation
      const tempContainer = document.createElement('div');
      tempContainer.style.position = 'absolute';
      tempContainer.style.left = '-9999px';
      tempContainer.style.top = '0';
      tempContainer.style.width = '1200px';
      tempContainer.style.backgroundColor = 'white';
      tempContainer.style.padding = '40px';
      document.body.appendChild(tempContainer);

      // Clone the quote preview content
      const clonedContent = quotePreviewElement.cloneNode(true) as HTMLElement;
      tempContainer.appendChild(clonedContent);

      // Wait for any images or fonts to load
      await new Promise(resolve => setTimeout(resolve, 1000));

      // Generate PDF using html2canvas and jsPDF
      const canvas = await html2canvas(tempContainer, {
        scale: 2,
        useCORS: true,
        allowTaint: true,
        backgroundColor: '#ffffff',
        width: 1200,
        height: clonedContent.scrollHeight
      });

      // Clean up temporary container
      document.body.removeChild(tempContainer);

      // Create PDF
      const imgData = canvas.toDataURL('image/png');
      const pdf = new jsPDF('p', 'mm', 'a4');
      
      const imgWidth = 210; // A4 width in mm
      const pageHeight = 295; // A4 height in mm
      const imgHeight = (canvas.height * imgWidth) / canvas.width;
      let heightLeft = imgHeight;

      let position = 0;

      // Add first page
      pdf.addImage(imgData, 'PNG', 0, position, imgWidth, imgHeight);
      heightLeft -= pageHeight;

      // Add additional pages if needed
      while (heightLeft >= 0) {
        position = heightLeft - imgHeight;
        pdf.addPage();
        pdf.addImage(imgData, 'PNG', 0, position, imgWidth, imgHeight);
        heightLeft -= pageHeight;
      }

      // Generate filename
      const timestamp = new Date().toISOString().slice(0, 10);
      const filename = `CPQ_Quote_${clientInfo.clientName.replace(/\s+/g, '_')}_${timestamp}.pdf`;

      // Convert PDF to blob and save to database
      const pdfBlob = pdf.output('blob');
      
      // Download and save to database
      await downloadAndSavePDF(
        pdfBlob,
        filename,
        clientInfo.clientName,
        clientInfo.company,
        undefined, // quoteId
        calculation?.totalCost
      );
      
      console.log('✅ PDF generated, downloaded, and saved to database successfully');
      
    } catch (error) {
      console.error('❌ Error generating PDF:', error);
      alert('Error generating PDF. Please try again.');
    }
  };

  const handleGenerateAgreement = async () => {
    if (!selectedTemplate) {
      alert('Please select a template first in the Template session.');
      return;
    }

    // Validate both date fields are provided
    const hasProjectStartDate = configuration?.startDate && configuration.startDate.trim() !== '';
    const hasEffectiveDate = clientInfo.effectiveDate && clientInfo.effectiveDate.trim() !== '';
    
    if (!hasProjectStartDate || !hasEffectiveDate) {
      // Set validation errors to show red borders
      setDateValidationErrors({
        projectStartDate: !hasProjectStartDate,
        effectiveDate: !hasEffectiveDate
      });
      
      // Show alert with specific missing fields
      const missingFields = [];
      if (!hasProjectStartDate) missingFields.push('Project Start Date');
      if (!hasEffectiveDate) missingFields.push('Effective Date');
      
      alert(`Please fill in the following required fields:\n- ${missingFields.join('\n- ')}`);
      return;
    }

    setIsGeneratingAgreement(true);
    try {
      console.log('🔄 Generating Agreement... [TIMESTAMP:', new Date().toISOString(), ']');
      console.log('🔍 calculation prop:', calculation);
      console.log('🔍 safeCalculation:', safeCalculation);
      
      // Use safe calculation with additional safety checks
      const currentCalculation = calculation || safeCalculation;
      console.log('🔍 currentCalculation:', currentCalculation);
      console.log('🔍 currentCalculation.totalCost:', currentCalculation.totalCost);
      
      // Additional safety check
      if (!currentCalculation || typeof currentCalculation.totalCost === 'undefined') {
        console.error('❌ CRITICAL: currentCalculation is invalid:', currentCalculation);
        alert('Error: Invalid calculation data. Please refresh the page and try again.');
        return;
      }

      // Check if configuration is available
      if (!configuration) {
        console.error('❌ Configuration is undefined:', configuration);
        alert('Error: No configuration available. Please go to the Configuration session and configure your project first.');
        return;
      }
      
      // Check if a template is selected
      if (!selectedTemplate) {
        console.log('❌ No template selected');
        alert('Please select a template first in the Template session before generating an agreement.');
        return;
      }

      console.log('🔍 Selected template details:', {
        id: selectedTemplate.id,
        name: selectedTemplate.name,
        hasFile: !!selectedTemplate.file,
        fileType: selectedTemplate.file?.type,
        fileName: selectedTemplate.file?.name,
        fileSize: selectedTemplate.file?.size,
        lastModified: selectedTemplate.file?.lastModified
      });

      // Check if template has a file
      if (!selectedTemplate.file) {
        console.error('❌ Selected template missing file:', selectedTemplate);
        console.log('🔍 Template details:', {
          id: selectedTemplate.id,
          name: selectedTemplate.name,
          hasFileData: !!selectedTemplate.fileData,
          hasFile: !!selectedTemplate.file,
          fileType: selectedTemplate.fileType,
          fileName: selectedTemplate.fileName
        });
        
        // Try to provide more helpful error message
        if (selectedTemplate.fileData) {
          alert('Template file is being processed. Please wait a moment and try again, or go to the Template session to re-select your template.');
        } else {
        alert('Selected template does not have a valid file. Please go to the Template session and re-select your template.');
        }
        return;
      }

      console.log('📄 Processing template:', selectedTemplate.name);
      console.log('📊 Template file type:', selectedTemplate.file.type);
      console.log('📊 Calculation object:', calculation);
      console.log('📊 SafeCalculation object:', safeCalculation);
      console.log('📊 Configuration object:', configuration);
      console.log('👤 Client Info object:', clientInfo);
      console.log('🏢 Company name from clientInfo:', clientInfo.company);
      
      // Debug: Check if calculation has actual values
      if (calculation) {
        console.log('✅ Using actual calculation object');
        console.log('💰 Calculation values:', {
          userCost: calculation.userCost,
          dataCost: calculation.dataCost,
          migrationCost: calculation.migrationCost,
          instanceCost: calculation.instanceCost,
          totalCost: calculation.totalCost
        });
      } else {
        console.log('⚠️ Using fallback calculation object');
        console.log('💰 Fallback values:', {
          userCost: safeCalculation.userCost,
          dataCost: safeCalculation.dataCost,
          migrationCost: safeCalculation.migrationCost,
          instanceCost: safeCalculation.instanceCost,
          totalCost: safeCalculation.totalCost
        });
      }
      
      // CRITICAL: Ensure we have valid calculation data
      const finalCalculation = calculation || safeCalculation;
      console.log('🔍 FINAL CALCULATION BEING USED:', finalCalculation);
      console.log('🔍 FINAL CALCULATION TYPE:', typeof finalCalculation);
      console.log('🔍 FINAL CALCULATION KEYS:', Object.keys(finalCalculation));
      
      // CRITICAL: Ensure we have valid configuration data
      const fallbackConfiguration = {
        numberOfUsers: 1,
        instanceType: 'Standard',
        numberOfInstances: 1,
        duration: 1,
        migrationType: 'Content',
        dataSizeGB: 0
      };
      const finalConfiguration = configuration || fallbackConfiguration;
      console.log('🔍 FINAL CONFIGURATION BEING USED:', finalConfiguration);
      console.log('🔍 FINAL CONFIGURATION TYPE:', typeof finalConfiguration);
      console.log('🔍 FINAL CONFIGURATION KEYS:', Object.keys(finalConfiguration));
      console.log('🔍 FINAL CONFIGURATION startDate:', finalConfiguration.startDate);
      console.log('🔍 FINAL CONFIGURATION endDate:', finalConfiguration.endDate);

      // Create quote data for template processing
      const quoteData = {
        id: `quote-001`,
        company: clientInfo.company || clientInfo.clientName || 'Demo Company Inc.',
        clientName: clientInfo.clientName,
        clientEmail: clientInfo.clientEmail,
        configuration: {
          numberOfUsers: finalConfiguration.numberOfUsers,
          instanceType: finalConfiguration.instanceType,
          numberOfInstances: finalConfiguration.numberOfInstances,
          duration: finalConfiguration.duration,
          migrationType: finalConfiguration.migrationType,
          dataSizeGB: finalConfiguration.dataSizeGB,
          startDate: finalConfiguration.startDate,
          endDate: finalConfiguration.endDate
        },
        calculation: {
          userCost: finalCalculation.userCost,
          dataCost: finalCalculation.dataCost,
          migrationCost: finalCalculation.migrationCost,
          instanceCost: finalCalculation.instanceCost,
          totalCost: finalCalculation.totalCost,
          tier: finalCalculation.tier
        },
        costs: {
          userCost: finalCalculation.userCost,
          dataCost: finalCalculation.dataCost,
          migrationCost: finalCalculation.migrationCost,
          instanceCost: finalCalculation.instanceCost,
          totalCost: finalCalculation.totalCost
        },
        selectedPlan: {
          name: finalCalculation.tier.name,
          price: finalCalculation.totalCost,
          features: finalCalculation.tier.features
        },
        quoteId: quoteId || generateUniqueQuoteId(),
        generatedDate: new Date(),
        status: 'draft'
      };
      
      console.log('📋 Final quoteData for template processing:', {
        company: quoteData.company,
        clientName: quoteData.clientName,
        clientEmail: quoteData.clientEmail,
        'company type': typeof quoteData.company,
        'company length': quoteData.company?.length
      });

      let processedDocument: Blob | null = null;

      // Process based on template file type - DOCX is now the primary method
      if (selectedTemplate.file.type === 'application/vnd.openxmlformats-officedocument.wordprocessingml.document') {
        console.log('🔄 Processing DOCX template (Primary Method)...');
        
        // Import DOCX template processor
        const { DocxTemplateProcessor } = await import('../utils/docxTemplateProcessor');
        
        // Debug: Log the quote data being passed
        console.log('🔍 Quote data being passed to DOCX processor:', {
          company: quoteData.company,
          clientName: quoteData.clientName,
          clientEmail: quoteData.clientEmail,
          configuration: quoteData.configuration,
          calculation: quoteData.calculation,
          selectedPlan: quoteData.selectedPlan
        });
        
        // CRITICAL: Deep dive into quote data structure
        console.log('🔍 COMPLETE QUOTE DATA STRUCTURE:');
        console.log('  Full quoteData object:', JSON.stringify(quoteData, null, 2));
        console.log('  quoteData.company:', quoteData.company);
        console.log('  quoteData.clientName:', quoteData.clientName);
        console.log('  quoteData.clientEmail:', quoteData.clientEmail);
        console.log('  quoteData.configuration:', JSON.stringify(quoteData.configuration, null, 2));
        console.log('  quoteData.calculation:', JSON.stringify(quoteData.calculation, null, 2));
        console.log('  quoteData.selectedPlan:', JSON.stringify(quoteData.selectedPlan, null, 2));
        
        // CRITICAL: Extract data directly from the quote with proper validation
        console.log('🔍 EXTRACTING DATA FROM QUOTE:');
        console.log('  quoteData object:', quoteData);
        console.log('  quoteData.company:', quoteData.company);
        console.log('  quoteData.configuration:', quoteData.configuration);
        console.log('  quoteData.calculation:', quoteData.calculation);
        console.log('  clientInfo object:', clientInfo);
        
        // Extract values with multiple fallback sources
        console.log('🔍 DEBUGGING COMPANY NAME SOURCES:');
        console.log('  quoteData.company:', quoteData.company);
        console.log('  clientInfo.company:', clientInfo.company);
        console.log('  dealData:', dealData);
        console.log('  configureContactInfo:', configureContactInfo);
        
        const companyName = configureContactInfo?.company || quoteData.company || clientInfo.company || dealData?.companyByContact || dealData?.company || 'Demo Company Inc.';
        console.log('  Final companyName:', companyName);
        
        // CRITICAL: Additional fallback if company name is still undefined or empty
        let finalCompanyName = companyName;
        if (!finalCompanyName || finalCompanyName === 'undefined' || finalCompanyName === '' || finalCompanyName === 'null') {
          console.warn('⚠️ Company name is still undefined/empty, using fallback');
          finalCompanyName = 'Demo Company Inc.';
        }
        console.log('  Final finalCompanyName:', finalCompanyName);
        const userCount = quoteData.configuration?.numberOfUsers || 1;
        const userCost = quoteData.calculation?.userCost || 0;
        const migrationCost = quoteData.calculation?.migrationCost || 0;
        const totalCost = quoteData.calculation?.totalCost || 0;
        const duration = quoteData.configuration?.duration || 1;
        const migrationType = quoteData.configuration?.migrationType || 'Content';
        const clientName = quoteData.clientName || clientInfo.clientName || 'Demo Client';
        const clientEmail = quoteData.clientEmail || clientInfo.clientEmail || 'demo@example.com';
        
        // CRITICAL: Debug extracted values
        console.log('🔍 EXTRACTED VALUES DEBUG:');
        console.log('  companyName:', companyName);
        console.log('  userCount:', userCount);
        console.log('  userCost:', userCost);
        console.log('  migrationCost:', migrationCost);
        console.log('  totalCost:', totalCost);
        console.log('  duration:', duration);
        console.log('  migrationType:', migrationType);
        console.log('  clientName:', clientName);
        console.log('  clientEmail:', clientEmail);
        
        // CRITICAL: Check if any values are undefined or null
        const extractedValues = {
          companyName, userCount, userCost, migrationCost, totalCost, duration, migrationType, clientName, clientEmail
        };
        
        Object.entries(extractedValues).forEach(([key, value]) => {
          if (value === undefined || value === null || value === '') {
            console.error(`❌ CRITICAL: ${key} is undefined/null/empty:`, value);
          } else {
            console.log(`✅ ${key}:`, value);
          }
        });
        
        // CRITICAL: Test formatCurrency function
        console.log('🔍 FORMAT CURRENCY TEST:');
        console.log('  formatCurrency(0):', formatCurrency(0));
        console.log('  formatCurrency(100):', formatCurrency(100));
        console.log('  formatCurrency(15000):', formatCurrency(15000));
        console.log('  formatCurrency(userCost):', formatCurrency(userCost));
        console.log('  formatCurrency(migrationCost):', formatCurrency(migrationCost));
        console.log('  formatCurrency(totalCost):', formatCurrency(totalCost));
        
        console.log('🔍 EXTRACTED VALUES:');
        console.log('  companyName:', companyName, '(type:', typeof companyName, ')');
        console.log('  userCount:', userCount, '(type:', typeof userCount, ')');
        console.log('  userCost:', userCost, '(type:', typeof userCost, ')');
        console.log('  migrationCost:', migrationCost, '(type:', typeof migrationCost, ')');
        console.log('  totalCost:', totalCost, '(type:', typeof totalCost, ')');
        console.log('  duration:', duration, '(type:', typeof duration, ')');
        console.log('  migrationType:', migrationType, '(type:', typeof migrationType, ')');
        console.log('  clientName:', clientName, '(type:', typeof clientName, ')');
        console.log('  clientEmail:', clientEmail, '(type:', typeof clientEmail, ')');
        
        // CRITICAL: Validate that we have actual values, not undefined
        if (!companyName || companyName === 'undefined') {
          console.error('❌ CRITICAL: Company name is undefined!');
          console.log('  quoteData.company:', quoteData.company);
          console.log('  clientInfo.company:', clientInfo.company);
        }
        if (!userCount || userCount === 0) {
          console.error('❌ CRITICAL: User count is undefined!');
          console.log('  quoteData.configuration.numberOfUsers:', quoteData.configuration?.numberOfUsers);
        }
        if (totalCost === undefined || totalCost === null) {
          console.error('❌ CRITICAL: Total cost is undefined!');
          console.log('  quoteData.calculation.totalCost:', quoteData.calculation?.totalCost);
        }
        
        // CRITICAL: Create comprehensive template data with ALL tokens for your template
        // Calculate comprehensive pricing breakdown for consistency
        const dataCost = quoteData.calculation?.dataCost || 0;
        const instanceCost = quoteData.calculation?.instanceCost || 0;
        const tierName = quoteData.calculation?.tier?.name || 'Advanced';
        const instanceType = quoteData.configuration?.instanceType || 'Standard';
        const numberOfInstances = quoteData.configuration?.numberOfInstances || 1;
        const dataSizeGB = quoteData.configuration?.dataSizeGB ?? configuration?.dataSizeGB ?? 0;
        
        // Debug: Log critical data extraction
        console.log('🔍 DATA SIZE DEBUG:');
        console.log('  quoteData.configuration?.dataSizeGB:', quoteData.configuration?.dataSizeGB);
        console.log('  configuration?.dataSizeGB:', configuration?.dataSizeGB);
        console.log('  finalConfiguration?.dataSizeGB:', finalConfiguration?.dataSizeGB);
        console.log('  Final dataSizeGB value:', dataSizeGB);
        console.log('  typeof dataSizeGB:', typeof dataSizeGB);
        console.log('  dataSizeGB === undefined:', dataSizeGB === undefined);
        console.log('  dataSizeGB === null:', dataSizeGB === null);
        console.log('  dataCost value:', dataCost);
        console.log('  typeof dataCost:', typeof dataCost);
        console.log('  Per data cost calculation:', (dataCost || 0) / (dataSizeGB || 1));
        
        // CRITICAL: Check all configuration sources
        console.log('🔍 CONFIGURATION SOURCES:');
        console.log('  configuration prop:', configuration);
        console.log('  finalConfiguration:', finalConfiguration);
        console.log('  quoteData.configuration:', quoteData.configuration);
        
        // Debug: Log the date values being used
        console.log('🔍 Template Data Debug:');
        console.log('  configuration?.startDate:', configuration?.startDate);
        console.log('  configuration?.endDate:', configuration?.endDate);
        console.log('  clientInfo.effectiveDate:', clientInfo.effectiveDate);
        console.log('  configuration?.duration:', configuration?.duration);
        console.log('  Full configuration object:', configuration);
        console.log('  Full clientInfo object:', clientInfo);
        
        const templateData: Record<string, string> = {
          // Core company and client information
          '{{Company Name}}': finalCompanyName || 'Your Company',
          '{{ Company Name }}': finalCompanyName || 'Your Company',
          '{{Company_Name}}': finalCompanyName || 'Your Company',
          '{{ Company_Name }}': finalCompanyName || 'Your Company',
          '{{company name}}': finalCompanyName || 'Your Company',
          '{{clientName}}': clientName || 'Contact Name',
          '{{client_name}}': clientName || 'Contact Name',
          '{{email}}': clientEmail || 'contact@email.com',
          '{{client_email}}': clientEmail || 'contact@email.com',
          
          // Project configuration
          '{{users_count}}': (userCount || 1).toString(),
          '{{userscount}}': (userCount || 1).toString(),
          '{{users}}': (userCount || 1).toString(),
          '{{number_of_users}}': (userCount || 1).toString(),
          '{{instance_type}}': instanceType,
          '{{instanceType}}': instanceType,
          '{{instance_type_cost}}': formatCurrency(getInstanceTypeCost(instanceType)),
          '{{instance_users}}': numberOfInstances.toString(),
          '{{number_of_instances}}': numberOfInstances.toString(),
          '{{numberOfInstances}}': numberOfInstances.toString(),
          '{{instances}}': numberOfInstances.toString(),
          '{{Duration of months}}': (duration || 1).toString(),
          '{{Duration_of_months}}': (duration || 1).toString(),
          '{{Suration_of_months}}': (duration || 1).toString(), // Handle typo version
          '{{duration_months}}': (duration || 1).toString(),
          '{{duration}}': (duration || 1).toString(),
          '{{migration type}}': migrationType || 'Content',
          '{{migration_type}}': migrationType || 'Content',
          '{{migrationType}}': migrationType || 'Content',
          '{{data_size}}': (dataSizeGB ?? 0).toString(),
          '{{dataSizeGB}}': (dataSizeGB ?? 0).toString(),
          '{{data_size_gb}}': (dataSizeGB ?? 0).toString(),
          
          // Project dates - formatted as mm/dd/yyyy
          // Use configuration.startDate (Project Start Date) for Start_date
          '{{Start_date}}': (() => {
            const startDate = configuration?.startDate;
            console.log('🔍 Start_date calculation:');
            console.log('  configuration?.startDate (Project Start Date):', configuration?.startDate);
            console.log('  clientInfo.effectiveDate (Effective Date):', clientInfo.effectiveDate);
            console.log('  selected startDate:', startDate);
            
            if (!startDate) {
              console.log('  No start date found, returning N/A');
              return 'N/A';
            }
            
            const formatted = formatDateMMDDYYYY(startDate);
            console.log('  formatted result:', formatted);
            return formatted;
          })(),
          '{{start_date}}': (() => {
            const startDate = configuration?.startDate;
            return startDate ? formatDateMMDDYYYY(startDate) : 'N/A';
          })(),
          '{{startdate}}': (() => {
            const startDate = configuration?.startDate;
            return startDate ? formatDateMMDDYYYY(startDate) : 'N/A';
          })(),
          '{{project_start_date}}': (() => {
            const startDate = configuration?.startDate;
            return startDate ? formatDateMMDDYYYY(startDate) : 'N/A';
          })(),
          '{{project_start}}': (() => {
            const startDate = configuration?.startDate;
            return startDate ? formatDateMMDDYYYY(startDate) : 'N/A';
          })(),
          
          // End date - calculate from Project Start Date + duration
          '{{End_date}}': (() => {
            if (configuration?.endDate) {
              console.log('🔍 End_date using provided endDate:', configuration.endDate);
              return formatDateMMDDYYYY(configuration.endDate);
            }
            
            // Calculate end date from Project Start Date + duration
            const startDate = configuration?.startDate;
            const duration = configuration?.duration;
            
            console.log('🔍 End_date calculation:');
            console.log('  Project Start Date:', startDate);
            console.log('  Duration (months):', duration);
            
            if (!startDate) {
              console.log('  No start date found, returning N/A');
              return 'N/A';
            }
            
            if (!duration || duration <= 0) {
              console.log('  No valid duration found, returning N/A');
            return 'N/A';
            }
            
            try {
              const startDateObj = new Date(startDate);
              if (isNaN(startDateObj.getTime())) {
                console.log('  Invalid start date, returning N/A');
                return 'N/A';
              }
              
              const endDate = new Date(startDateObj);
              endDate.setMonth(endDate.getMonth() + duration);
              
              console.log('  Calculated End Date:', endDate.toISOString().split('T')[0]);
              return formatDateMMDDYYYY(endDate.toISOString().split('T')[0]);
            } catch (error) {
              console.error('Error calculating end date:', error);
              return 'N/A';
            }
          })(),
          '{{end_date}}': (() => {
            if (configuration?.endDate) {
              return formatDateMMDDYYYY(configuration.endDate);
            }
            // Calculate end date from Project Start Date + duration
            const startDate = configuration?.startDate;
            if (startDate && configuration?.duration && configuration.duration > 0) {
              const startDateObj = new Date(startDate);
              const endDate = new Date(startDateObj);
              endDate.setMonth(endDate.getMonth() + configuration.duration);
              return formatDateMMDDYYYY(endDate.toISOString().split('T')[0]);
            }
            return 'N/A';
          })(),
          '{{enddate}}': (() => {
            if (configuration?.endDate) {
              return formatDateMMDDYYYY(configuration.endDate);
            }
            // Calculate end date from Project Start Date + duration
            const startDate = configuration?.startDate;
            if (startDate && configuration?.duration && configuration.duration > 0) {
              const startDateObj = new Date(startDate);
              const endDate = new Date(startDateObj);
              endDate.setMonth(endDate.getMonth() + configuration.duration);
              return formatDateMMDDYYYY(endDate.toISOString().split('T')[0]);
            }
            return 'N/A';
          })(),
          '{{project_end_date}}': (() => {
            if (configuration?.endDate) {
              return formatDateMMDDYYYY(configuration.endDate);
            }
            // Calculate end date from Project Start Date + duration
            const startDate = configuration?.startDate;
            if (startDate && configuration?.duration && configuration.duration > 0) {
              const startDateObj = new Date(startDate);
              const endDate = new Date(startDateObj);
              endDate.setMonth(endDate.getMonth() + configuration.duration);
              return formatDateMMDDYYYY(endDate.toISOString().split('T')[0]);
            }
            return 'N/A';
          })(),
          '{{project_end}}': (() => {
            if (configuration?.endDate) {
              return formatDateMMDDYYYY(configuration.endDate);
            }
            // Calculate end date from Project Start Date + duration
            const startDate = configuration?.startDate;
            if (startDate && configuration?.duration && configuration.duration > 0) {
              const startDateObj = new Date(startDate);
              const endDate = new Date(startDateObj);
              endDate.setMonth(endDate.getMonth() + configuration.duration);
              return formatDateMMDDYYYY(endDate.toISOString().split('T')[0]);
            }
            return 'N/A';
          })(),
          
          // Pricing breakdown - all costs
          '{{users_cost}}': formatCurrency(userCost || 0),
          '{{user_cost}}': formatCurrency(userCost || 0),
          '{{userCost}}': formatCurrency(userCost || 0),
          '{{price_data}}': formatCurrency(dataCost),
          '{{data_cost}}': formatCurrency(dataCost),
          '{{dataCost}}': formatCurrency(dataCost),
          '{{price_migration}}': formatCurrency(migrationCost || 0),
          '{{migration_cost}}': formatCurrency(migrationCost || 0),
          '{{migration_price}}': formatCurrency(migrationCost || 0),
          '{{migrationCost}}': formatCurrency(migrationCost || 0),
          '{{instance_cost}}': formatCurrency(instanceCost),
          '{{instanceCost}}': formatCurrency(instanceCost),
          '{{instance_costs}}': formatCurrency(instanceCost),
          
          // Per-user cost calculations - fixed to match pricing display
          '{{per_user_cost}}': formatCurrency((userCost || 0) / (userCount || 1)),
          '{{per_user_monthly_cost}}': formatCurrency((userCost || 0) / ((userCount || 1) * (duration || 1))),
          '{{user_rate}}': formatCurrency((userCost || 0) / (userCount || 1)),
          '{{monthly_user_rate}}': formatCurrency((userCost || 0) / ((userCount || 1) * (duration || 1))),
          
          // Per-data cost calculations - cost per GB
          '{{per_data_cost}}': (() => {
            const safeDataSize = dataSizeGB ?? 0;
            const safeDataCost = dataCost ?? 0;
            const perDataCost = safeDataSize > 0 ? safeDataCost / safeDataSize : 0;
            console.log('🔍 PER_DATA_COST CALCULATION (handleGenerateAgreement):', {
              dataSizeGB: safeDataSize,
              dataCost: safeDataCost,
              perDataCost: perDataCost,
              formatted: formatCurrency(perDataCost)
            });
            return formatCurrency(perDataCost);
          })(),
          
          // Total pricing
          '{{total price}}': formatCurrency(totalCost || 0),
          '{{total_price}}': formatCurrency(totalCost || 0),
          '{{totalPrice}}': formatCurrency(totalCost || 0),
          '{{prices}}': formatCurrency(totalCost || 0),
          '{{subtotal}}': formatCurrency(totalCost || 0),
          '{{sub_total}}': formatCurrency(totalCost || 0),
          
          // Discount information - hide discount tokens when discount is 0
        '{{discount}}': (shouldApplyDiscount && discountPercent > 0) ? discountPercent.toString() : '',
        '{{discount_percent}}': (shouldApplyDiscount && discountPercent > 0) ? discountPercent.toString() : '',
          '{{discount_percentage}}': (shouldApplyDiscount && discountPercent > 0) ? discountPercent.toString() : '',
        '{{discount_amount}}': (shouldApplyDiscount && discountAmount > 0) ? `-${formatCurrency(discountAmount)}` : '',
          '{{discountAmount}}': (shouldApplyDiscount && discountAmount > 0) ? `-${formatCurrency(discountAmount)}` : '',
          '{{discount_text}}': (shouldApplyDiscount && discountPercent > 0) ? `Discount (${discountPercent}%)` : '',
          '{{discount_line}}': (shouldApplyDiscount && discountAmount > 0) ? `Discount (${discountPercent}%) - ${formatCurrency(discountAmount)}` : '',
          
          // Enhanced discount tokens for better template control
          '{{discount_label}}': (shouldApplyDiscount && discountPercent > 0) ? 'Discount' : '',
          '{{discount_percent_only}}': (shouldApplyDiscount && discountPercent > 0) ? `${discountPercent}%` : '',
          '{{discount_percent_with_parentheses}}': (shouldApplyDiscount && discountPercent > 0) ? `(${discountPercent}%)` : '',
          '{{discount_display}}': (shouldApplyDiscount && discountAmount > 0) ? `Discount (${discountPercent}%)` : '',
          '{{discount_full_line}}': (shouldApplyDiscount && discountAmount > 0) ? `Discount (${discountPercent}%) - ${formatCurrency(discountAmount)}` : '',
        '{{total_after_discount}}': formatCurrency(shouldApplyDiscount ? finalTotalAfterDiscount : totalCost),
          '{{total_price_discount}}': formatCurrency(shouldApplyDiscount ? finalTotalAfterDiscount : totalCost),
          '{{final_total}}': formatCurrency(shouldApplyDiscount ? finalTotalAfterDiscount : totalCost),
          '{{finalTotal}}': formatCurrency(shouldApplyDiscount ? finalTotalAfterDiscount : totalCost),
          
          // Plan and tier information
          '{{tier_name}}': tierName,
          '{{tierName}}': tierName,
          '{{plan_name}}': tierName,
          '{{planName}}': tierName,
          '{{plan}}': tierName,
          
          // Date information
          '{{date}}': clientInfo.effectiveDate ? formatDateMMDDYYYY(clientInfo.effectiveDate) : formatDateMMDDYYYY(new Date().toISOString().split('T')[0]),
          '{{Date}}': clientInfo.effectiveDate ? formatDateMMDDYYYY(clientInfo.effectiveDate) : formatDateMMDDYYYY(new Date().toISOString().split('T')[0]),
          '{{current_date}}': clientInfo.effectiveDate ? formatDateMMDDYYYY(clientInfo.effectiveDate) : formatDateMMDDYYYY(new Date().toISOString().split('T')[0]),
          '{{currentDate}}': clientInfo.effectiveDate ? formatDateMMDDYYYY(clientInfo.effectiveDate) : formatDateMMDDYYYY(new Date().toISOString().split('T')[0]),
          '{{generation_date}}': clientInfo.effectiveDate ? formatDateMMDDYYYY(clientInfo.effectiveDate) : formatDateMMDDYYYY(new Date().toISOString().split('T')[0]),
          '{{effective_date}}': clientInfo.effectiveDate ? formatDateMMDDYYYY(clientInfo.effectiveDate) : formatDateMMDDYYYY(new Date().toISOString().split('T')[0]),
          '{{effectiveDate}}': clientInfo.effectiveDate ? formatDateMMDDYYYY(clientInfo.effectiveDate) : formatDateMMDDYYYY(new Date().toISOString().split('T')[0]),
          
          // Deal information (if available)
          '{{deal_id}}': dealData?.dealId || 'N/A',
          '{{dealId}}': dealData?.dealId || 'N/A',
          '{{deal_name}}': dealData?.dealName || 'N/A',
          '{{dealName}}': dealData?.dealName || 'N/A',
          '{{deal_amount}}': dealData?.amount || 'N/A',
          '{{dealAmount}}': dealData?.amount || 'N/A',
          '{{deal_stage}}': dealData?.stage || 'N/A',
          '{{dealStage}}': dealData?.stage || 'N/A',
          
          // Messages from configuration
          '{{messages}}': (configuration?.messages || 0).toString(),
          '{{message}}': (configuration?.messages || 0).toString(),
          '{{message_count}}': (configuration?.messages || 0).toString(),
          '{{notes}}': (configuration?.messages || 0).toString(),
          '{{additional_notes}}': (configuration?.messages || 0).toString(),
          '{{additionalNotes}}': (configuration?.messages || 0).toString(),
          '{{custom_message}}': (configuration?.messages || 0).toString(),
          '{{customMessage}}': (configuration?.messages || 0).toString(),
          '{{number_of_messages}}': (configuration?.messages || 0).toString(),
          '{{numberOfMessages}}': (configuration?.messages || 0).toString(),
          '{{messages_count}}': (configuration?.messages || 0).toString(),
          
          // Additional metadata
          '{{template_name}}': selectedTemplate?.name || 'Default Template',
          '{{templateName}}': selectedTemplate?.name || 'Default Template',
          '{{agreement_id}}': `AGR-${Date.now().toString().slice(-8)}`,
          '{{agreementId}}': `AGR-${Date.now().toString().slice(-8)}`,
          '{{quote_id}}': `QTE-${Date.now().toString().slice(-8)}`,
          '{{quoteId}}': `QTE-${Date.now().toString().slice(-8)}`
        };
        
        console.log('🔍 TEMPLATE DATA CREATED:');
        console.log('  Template data keys:', Object.keys(templateData));
        console.log('  Template data values:', Object.values(templateData));
        
        // DEBUG: Check configuration object structure
        console.log('🔍 CONFIGURATION DEBUG:');
        console.log('  configuration object:', configuration);
        console.log('  configuration.startDate:', configuration?.startDate);
        console.log('  configuration.endDate:', configuration?.endDate);
        console.log('  configuration keys:', configuration ? Object.keys(configuration) : 'configuration is null/undefined');
        
        // CRITICAL: Debug each template data entry
        console.log('🔍 TEMPLATE DATA DETAILED DEBUG:');
        Object.entries(templateData).forEach(([key, value]) => {
          if (value === undefined || value === null || value === '') {
            console.error(`❌ CRITICAL: Template data ${key} is undefined/null/empty:`, value);
          } else {
            console.log(`✅ Template data ${key}:`, value);
          }
        });
        
        // Specific debugging for date tokens
        console.log('🔍 DATE TOKENS DEBUG:');
        console.log('  {{Start_date}}:', templateData['{{Start_date}}']);
        console.log('  {{End_date}}:', templateData['{{End_date}}']);
        console.log('  {{start_date}}:', templateData['{{start_date}}']);
        console.log('  {{end_date}}:', templateData['{{end_date}}']);
        console.log('  {{startdate}}:', templateData['{{startdate}}']);
        console.log('  {{enddate}}:', templateData['{{enddate}}']);
        
        console.log('📋 Template data for DOCX processing:', templateData);
        
        // Debug: Check each token value individually
        console.log('🔍 Individual token values:');
        console.log('  Company Name:', templateData['{{Company Name}}']);
        console.log('  users_count:', templateData['{{users_count}}']);
        console.log('  users.cost:', templateData['{{users.cost}}']); // FIXED: Check dot notation
        console.log('  users_cost:', templateData['{{users_cost}}']); // Check underscore version
        console.log('  Duration of months:', templateData['{{Duration of months}}']);
        console.log('  total price:', templateData['{{total price}}']);
        console.log('  price_migration:', templateData['{{price_migration}}']);
        
        // ⭐ SPECIFIC DEBUG FOR USER'S TEMPLATE TOKENS
        console.log('🎯 USER TEMPLATE SPECIFIC TOKENS:');
        console.log('  {{users_cost}}:', templateData['{{users_cost}}']);
        console.log('  {{instance_cost}}:', templateData['{{instance_cost}}']);
        console.log('  {{Duration_of_months}}:', templateData['{{Duration_of_months}}']);
        console.log('  {{per_user_cost}}:', templateData['{{per_user_cost}}']);
        console.log('  Source values for debugging:');
        console.log('    userCost value:', userCost);
        console.log('    instanceCost value:', instanceCost);
        console.log('    duration value:', duration);
        console.log('    formatCurrency(userCost):', formatCurrency(userCost || 0));
        console.log('    formatCurrency(instanceCost):', formatCurrency(instanceCost));
        console.log('    duration.toString():', (duration || 1).toString());
        
        // ⭐ GLOBAL DEBUG: Store template data for console debugging
        (window as any).lastTemplateData = templateData;
        console.log('🌍 Template data stored in window.lastTemplateData for debugging');
        
        // Debug: Check the source data
        console.log('🔍 Source data debugging:');
        console.log('  quoteData.company:', quoteData.company);
        console.log('  quoteData.configuration.numberOfUsers:', quoteData.configuration.numberOfUsers);
        console.log('  quoteData.calculation.userCost:', quoteData.calculation.userCost);
        console.log('  quoteData.calculation.migrationCost:', quoteData.calculation.migrationCost);
        console.log('  quoteData.calculation.totalCost:', quoteData.calculation.totalCost);
        console.log('  formatCurrency(0):', formatCurrency(0));
        console.log('  formatCurrency(300):', formatCurrency(300));
        
        // CRITICAL: Final validation - ensure NO undefined values
        const undefinedTokens = Object.entries(templateData).filter(([, value]) => 
          value === undefined || value === null || value === 'undefined' || value === ''
        );
        
        if (undefinedTokens.length > 0) {
          console.error('❌ CRITICAL: Found undefined/null/empty tokens:', undefinedTokens);
          
          // Fix any remaining undefined values
          undefinedTokens.forEach(([key, value]) => {
            console.log(`🔧 Fixing undefined token: ${key} = ${value}`);
            if (key.toLowerCase().includes('company')) {
              templateData[key] = 'Demo Company Inc.';
            } else if (key.toLowerCase().includes('user') && key.toLowerCase().includes('count')) {
              templateData[key] = '1';
            } else if (key.toLowerCase().includes('cost') || key.toLowerCase().includes('price')) {
              templateData[key] = '$0.00';
            } else if (key.toLowerCase().includes('duration') || key.toLowerCase().includes('month')) {
              templateData[key] = '1';
            } else if (key.toLowerCase().includes('migration') && !key.toLowerCase().includes('cost')) {
              templateData[key] = 'Content';
            } else if (key.toLowerCase().includes('client') || key.toLowerCase().includes('name')) {
              templateData[key] = 'Demo Client';
            } else if (key.toLowerCase().includes('email')) {
              templateData[key] = 'demo@example.com';
            } else if (key.toLowerCase().includes('date')) {
              templateData[key] = new Date().toLocaleDateString();
            } else {
              templateData[key] = 'N/A';
            }
          });
          
          console.log('🔧 Fixed undefined tokens:', undefinedTokens.map(([key]) => key));
        } else {
          console.log('✅ All tokens have valid values');
        }
        
        // CRITICAL: Final check - ensure key tokens are not undefined
        const criticalTokens = ['{{Company Name}}', '{{ Company Name }}', '{{Company_Name}}', '{{ Company_Name }}', '{{users_count}}', '{{users_cost}}', '{{Duration of months}}', '{{Duration_of_months}}', '{{total price}}', '{{total_price}}', '{{price_migration}}', '{{company name}}', '{{Date}}'];
        const criticalIssues = criticalTokens.filter(token => 
          !templateData[token] || templateData[token] === 'undefined' || templateData[token] === ''
        );
        
        if (criticalIssues.length > 0) {
          console.error('❌ CRITICAL: Key tokens still have issues:', criticalIssues);
          console.log('🔧 Current values:', criticalIssues.map(token => `${token}: ${templateData[token]}`));
          
          // CRITICAL: Force fix any remaining undefined values
          criticalIssues.forEach(token => {
            console.log(`🔧 FORCE FIXING: ${token}`);
            if (token === '{{Company Name}}' || token === '{{ Company Name }}' || token === '{{Company_Name}}' || token === '{{ Company_Name }}') {
              templateData[token] = finalCompanyName || 'Your Company';
            } else if (token === '{{users_count}}') {
              templateData[token] = (userCount || 1).toString();
            } else if (token === '{{users_cost}}') {
              templateData[token] = formatCurrency(userCost || 0);
            } else if (token === '{{Duration of months}}' || token === '{{Duration_of_months}}') {
              templateData[token] = (duration || 1).toString();
            } else if (token === '{{total price}}' || token === '{{total_price}}') {
              templateData[token] = formatCurrency(totalCost || 0);
            } else if (token === '{{price_migration}}') {
              templateData[token] = formatCurrency(migrationCost || 0);
            } else if (token === '{{company name}}') {
              templateData[token] = finalCompanyName || 'Your Company';
            } else if (token === '{{Date}}') {
              templateData[token] = clientInfo.effectiveDate ? formatDateMMDDYYYY(clientInfo.effectiveDate) : formatDateMMDDYYYY(new Date().toISOString().split('T')[0]);
            }
            console.log(`🔧 FIXED: ${token} = ${templateData[token]}`);
          });
        } else {
          console.log('✅ All critical tokens have valid values');
        }
        
        // CRITICAL: Show the exact values being sent for the key tokens
        console.log('🎯 FINAL TOKEN VALUES BEING SENT:');
        console.log('  Company Name:', templateData['{{Company Name}}']);
        console.log('  Company Name (spaces):', templateData['{{ Company Name }}']);
        console.log('  Company_Name:', templateData['{{Company_Name}}']);
        console.log('  Company_Name (spaces):', templateData['{{ Company_Name }}']);
        console.log('  users_count:', templateData['{{users_count}}']);
        console.log('  users_cost:', templateData['{{users_cost}}']);
        console.log('  Duration of months:', templateData['{{Duration of months}}']);
        console.log('  Duration_of_months:', templateData['{{Duration_of_months}}']);
        console.log('  total price:', templateData['{{total price}}']);
        console.log('  total_price:', templateData['{{total_price}}']);
        console.log('  price_migration:', templateData['{{price_migration}}']);
        console.log('  company name:', templateData['{{company name}}']);
        
        // Debug: Show the exact data being sent to DOCX processor
        console.log('🚀 SENDING TO DOCX PROCESSOR:');
        console.log('  Template file:', selectedTemplate.file.name);
        console.log('  Template file type:', selectedTemplate.file.type);
        console.log('  Template data keys:', Object.keys(templateData));
        console.log('  Template data values:', Object.values(templateData));
        
        // Debug: Check if the data looks correct
        console.log('🔍 DATA VALIDATION:');
        console.log('  Company name valid?', !!templateData['{{Company Name}}']);
        console.log('  Users count valid?', !!templateData['{{users_count}}']);
        console.log('  Users cost valid?', !!templateData['{{users_cost}}']);
        console.log('  Duration valid?', !!templateData['{{Duration of months}}']);
        console.log('  Total price valid?', !!templateData['{{total price}}']);
        
        // Ensure discount label token always exists (even when empty)
        if (templateData['{{discount_label}}'] === undefined) {
          templateData['{{discount_label}}'] = (shouldApplyDiscount && discountPercent > 0) ? 'Discount' : '';
        }

        // DIAGNOSTIC: Run comprehensive template analysis
        console.log('🔍 Running comprehensive template diagnostic...');
        const { TemplateDiagnostic } = await import('../utils/templateDiagnostic');
        const diagnostic = await TemplateDiagnostic.diagnoseTemplate(
          selectedTemplate.file,
          templateData
        );
        
        console.log('📊 DIAGNOSTIC RESULTS:');
        console.log('  Template tokens found:', diagnostic.templateTokens);
        console.log('  Data tokens provided:', diagnostic.dataTokens);
        console.log('  Missing tokens:', diagnostic.missingTokens);
        console.log('  Mismatched tokens:', diagnostic.mismatchedTokens);
        console.log('  File info:', diagnostic.fileInfo);
        console.log('  Document structure:', diagnostic.documentStructure);
        console.log('  Recommendations:', diagnostic.recommendations);
        
        // Treat discount tokens as optional (we intentionally allow them to be empty/not present)
        const optionalTokens = ['discount_label', 'discount_amount', 'show_discount', 'hide_discount', 'if_discount'];
        const filteredMissing = diagnostic.missingTokens.filter(t => !optionalTokens.includes(t));
        const filteredMismatched = diagnostic.mismatchedTokens.filter(t => !optionalTokens.includes(t));

        // Pre-check and log whether discount will show
        console.log('🧮 Discount pre-check before generate:', {
          discountPercent,
          shouldApplyDiscount,
          discount_label: templateData['{{discount_label}}'],
          discount_amount: templateData['{{discount_amount}}']
        });

        // Show diagnostic results to user (only for non-optional tokens)
        if (filteredMissing.length > 0 || filteredMismatched.length > 0) {
          const issueMessage = `
🔍 TEMPLATE DIAGNOSTIC RESULTS:

❌ ISSUES FOUND:
${filteredMissing.length > 0 ? `• Missing data for tokens: ${filteredMissing.join(', ')}` : ''}
${filteredMismatched.length > 0 ? `• Token format mismatches: ${filteredMismatched.join(', ')}` : ''}

📋 TEMPLATE TOKENS FOUND:
${diagnostic.templateTokens.map(token => `• {{${token}}}`).join('\n')}

📊 DATA TOKENS PROVIDED:
${diagnostic.dataTokens.map(token => `• ${token}`).join('\n')}

💡 RECOMMENDATIONS:
${diagnostic.recommendations.map(rec => `• ${rec}`).join('\n')}

⚠️ Please check your template and ensure token names match exactly!
          `.trim();
          
          console.error('❌ Template diagnostic found issues:', issueMessage);
          alert(issueMessage);
          
          // Stop only when non-optional tokens have issues
          throw new Error('Template diagnostic found issues. Please fix the token mismatches before proceeding.');
        } else {
          console.log('✅ Template diagnostic passed - all tokens match correctly!');
        }

        // Process DOCX template
        console.log('🚀 FINAL TEMPLATE DATA BEING SENT TO DOCX PROCESSOR:');
        console.log('  Template file:', selectedTemplate.file.name);
        console.log('  Template data keys:', Object.keys(templateData));
        console.log('  Template data values:', Object.values(templateData));
        
        // Critical tokens validation already performed earlier in the code
        
        // CRITICAL: Log the exact templateData being sent to DOCX processor
        console.log('🎯 SENDING TO DOCX PROCESSOR:');
        console.log('  templateData keys:', Object.keys(templateData));
        console.log('  templateData.{{Company Name}}:', templateData['{{Company Name}}']);
        console.log('  templateData.{{ Company Name }}:', templateData['{{ Company Name }}']);
        console.log('  templateData.{{Company_Name}}:', templateData['{{Company_Name}}']);
        console.log('  templateData.{{ Company_Name }}:', templateData['{{ Company_Name }}']);
        console.log('  templateData.{{company name}}:', templateData['{{company name}}']);
        console.log('  templateData.{{company_name}}:', templateData['{{company_name}}']);
        console.log('  templateData.{{users_count}}:', templateData['{{users_count}}']);
        console.log('  templateData.{{users_cost}}:', templateData['{{users_cost}}']);
        console.log('  templateData.{{Duration_of_months}}:', templateData['{{Duration_of_months}}']);
        console.log('  templateData.{{instance_cost}}:', templateData['{{instance_cost}}']);
        console.log('  templateData.{{per_user_cost}}:', templateData['{{per_user_cost}}']);
        
        const result = await DocxTemplateProcessor.processDocxTemplate(
          selectedTemplate.file,
          templateData
        );

        if (result.success && result.processedDocx) {
          processedDocument = result.processedDocx;
          
            console.log('✅ DOCX template processed successfully');
            console.log('📊 Processing time:', result.processingTime + 'ms');
            console.log('📊 Tokens replaced:', result.tokensReplaced || 0);
          console.log('📄 Processed DOCX size:', result.processedDocx.size, 'bytes');
          console.log('📄 Processed DOCX type:', result.processedDocx.type);
        } else {
          console.error('❌ DOCX processing failed:', result.error);
          throw new Error(result.error || 'Failed to process DOCX template');
        }

      } else if (selectedTemplate.file.type === 'application/pdf') {
        console.log('🔄 Processing PDF template (Fallback Method)...');
        console.log('⚠️ Note: PDF processing is less reliable. Consider using DOCX templates for better results.');
        
        // Import PDF orchestrator
        const { pdfOrchestrator } = await import('../utils/pdfOrchestratorIntegration');
        
        // Debug: Log the quote data being passed
        console.log('🔍 Quote data being passed to PDF orchestrator:', {
          company: quoteData.company,
          clientName: quoteData.clientName,
          clientEmail: quoteData.clientEmail,
          configuration: quoteData.configuration,
          calculation: quoteData.calculation,
          selectedPlan: quoteData.selectedPlan
        });
        
        // Process PDF template with quote data
        const result = await pdfOrchestrator.buildMergedPDFFromFile(
          selectedTemplate.file,
          quoteData
        );

        if (result.success && result.mergedPDF) {
          processedDocument = result.mergedPDF;
          
            console.log('✅ PDF template processed successfully');
            console.log('📊 Processing completed');
          console.log('📄 Merged PDF size:', result.mergedPDF.size, 'bytes');
          console.log('📄 Merged PDF type:', result.mergedPDF.type);
        } else {
          console.error('❌ PDF processing failed:', result.error);
          throw new Error(result.error || 'Failed to process PDF template');
        }

      } else {
        throw new Error('Unsupported template file type. Please use PDF or DOCX files.');
      }

      // Show preview of the processed agreement
      if (processedDocument) {
        console.log('✅ Agreement processed successfully');
        console.log('📄 Processed document size:', processedDocument.size, 'bytes');
        console.log('📄 Processed document type:', processedDocument.type);
        
        // Store the processed document for preview and download
        setProcessedAgreement(processedDocument);
        
        // For DOCX files render with docx-preview to match exact document formatting
        if (processedDocument.type === 'application/vnd.openxmlformats-officedocument.wordprocessingml.document') {
          // Open modal first so container exists, then render
          setShowAgreementPreview(true);
          await delayFrame();
          try {
            await renderDocxPreview(processedDocument);
            return;
          } catch (err) {
            console.warn('docx-preview render failed in initial flow, trying mammoth HTML fallback.', err);
          }
          try {
            console.log('🔄 Converting DOCX to HTML for preview with exact formatting...');
            const mammoth = await import('mammoth');
            
            const arrayBuffer = await processedDocument.arrayBuffer();
            const result = await mammoth.convertToHtml({ 
              arrayBuffer,
              styleMap: [
                // Preserve table formatting
                "p[style-name='Table Heading'] => h3.table-heading",
                "p[style-name='Table Text'] => p.table-text",
                "r[style-name='Strong'] => strong",
                "r[style-name='Emphasis'] => em",
                // Preserve colors and formatting
                "r[style-name='Highlight'] => span.highlight",
                "r[style-name='Heading 1'] => h1.heading-1",
                "r[style-name='Heading 2'] => h2.heading-2",
                "r[style-name='Heading 3'] => h3.heading-3",
                // Preserve table styles
                "table => table.docx-table",
                "tr => tr.docx-row",
                "td => td.docx-cell",
                "th => th.docx-header",
                // Preserve headers and footers
                "p[style-name='Header'] => div.docx-header",
                "p[style-name='Footer'] => div.docx-footer",
                // Preserve page breaks
                "br[type='page'] => div.page-break"
              ],
              convertImage: mammoth.images.imgElement(function(image) {
                return image.read("base64").then(function(imageBuffer) {
                  return {
                    src: "data:" + image.contentType + ";base64," + imageBuffer
                  };
                });
              })
            } as any);
            
            console.log('✅ DOCX converted to HTML with exact formatting');
            console.log('📄 HTML length:', result.value.length);
            console.log('📄 Warnings:', result.messages);
            
            // Create HTML document with exact DOCX styling preserved
            const htmlContent = `
              <!DOCTYPE html>
              <html>
              <head>
                <title>Document Preview - Exact DOCX Formatting</title>
                <meta charset="UTF-8">
                <style>
                  /* Reset and base styles */
                  * {
                    box-sizing: border-box;
                  }
                  
                  body { 
                    font-family: 'Times New Roman', serif; 
                    margin: 0;
                    padding: 40px;
                    line-height: 1.6;
                    color: #000;
                    background: white;
                    font-size: 12pt;
                  }
                  
                  /* Preserve exact DOCX formatting */
                  .docx-table {
                    border-collapse: collapse;
                    width: 100%;
                    margin: 20px 0;
                    border: 1px solid #000;
                  }
                  
                  .docx-row {
                    border: 1px solid #000;
                  }
                  
                  .docx-cell, .docx-header {
                    border: 1px solid #000;
                    padding: 8px 12px;
                    vertical-align: top;
                    text-align: left;
                  }
                  
                  .docx-header {
                    background-color: #f2f2f2;
                    font-weight: bold;
                    text-align: center;
                  }
                  
                  /* Preserve heading styles */
                  h1, h2, h3, h4, h5, h6 {
                    color: #000;
                    margin-top: 20px;
                    margin-bottom: 10px;
                    font-weight: bold;
                  }
                  
                  h1 { font-size: 18pt; }
                  h2 { font-size: 16pt; }
                  h3 { font-size: 14pt; }
                  h4 { font-size: 12pt; }
                  
                  /* Preserve paragraph formatting */
                  p {
                    margin-bottom: 10px;
                    text-align: left;
                    font-size: 12pt;
                    line-height: 1.15;
                  }
                  
                  /* Preserve text formatting */
                  strong, b {
                    font-weight: bold;
                  }
                  
                  em, i {
                    font-style: italic;
                  }
                  
                  .highlight {
                    background-color: #ffff00;
                    padding: 1px 2px;
                  }
                  
                  /* Preserve list formatting */
                  ul, ol {
                    margin: 10px 0;
                    padding-left: 30px;
                  }
                  
                  li {
                    margin-bottom: 5px;
                  }
                  
                  /* Preserve table alignment */
                  .docx-table td[align="center"] {
                    text-align: center;
                  }
                  
                  .docx-table td[align="right"] {
                    text-align: right;
                  }
                  
                  .docx-table td[align="left"] {
                    text-align: left;
                  }
                  
                  /* Preserve colors and backgrounds */
                  .docx-table tr:nth-child(even) {
                    background-color: #f9f9f9;
                  }
                  
                  /* Preserve spacing */
                  .docx-table td {
                    white-space: nowrap;
                    overflow: hidden;
                    text-overflow: ellipsis;
                  }
                  
                  /* Preserve page layout */
                  @media print {
                    body {
                      margin: 0;
                      padding: 20px;
                    }
                  }
                  
                  /* Preserve headers and footers */
                  .docx-header {
                    position: fixed;
                    top: 0;
                    left: 0;
                    right: 0;
                    background: white;
                    border-bottom: 1px solid #ccc;
                    padding: 10px;
                    font-size: 10pt;
                    z-index: 1000;
                  }
                  
                  .docx-footer {
                    position: fixed;
                    bottom: 0;
                    left: 0;
                    right: 0;
                    background: white;
                    border-top: 1px solid #ccc;
                    padding: 10px;
                    font-size: 10pt;
                    z-index: 1000;
                  }
                  
                  /* Preserve page breaks */
                  .page-break {
                    page-break-before: always;
                    break-before: page;
                    margin: 20px 0;
                    border-top: 1px dashed #ccc;
                    padding-top: 20px;
                  }
                  
                  /* Adjust body padding for headers/footers */
                  body {
                    padding-top: 60px;
                    padding-bottom: 60px;
                  }
                  
                  /* Ensure exact DOCX appearance */
                  .docx-content {
                    max-width: 100%;
                    margin: 0 auto;
                  }
                </style>
              </head>
              <body>
                <div class="docx-content">
                  ${result.value}
                </div>
              </body>
              </html>
            `;
            
            // Create blob URL for the HTML content
            const htmlBlobForInitial = new Blob([htmlContent], { type: 'text/html' });
            const previewUrl = URL.createObjectURL(htmlBlobForInitial);
            
            setPreviewUrl(previewUrl);
            setShowInlinePreview(true); // Show the HTML preview by default
            console.log('🔗 HTML preview URL created:', previewUrl);
            
          } catch (error) {
            console.error('❌ Error converting DOCX to HTML:', error);
            // Fallback to direct document URL
            const previewUrl = URL.createObjectURL(processedDocument);
            setPreviewUrl(previewUrl);
            setShowInlinePreview(true);
          }
        } else {
          // For PDF files, use direct URL
          const previewUrl = URL.createObjectURL(processedDocument);
          setPreviewUrl(previewUrl);
          setShowInlinePreview(true);
        }
        
        // Save PDF to MongoDB database
        try {
          console.log('💾 Saving PDF to MongoDB...');
          const { documentServiceMongoDB } = await import('../services/documentServiceMongoDB');
          const base64Data = await documentServiceMongoDB.blobToBase64(processedDocument);
          
          // Define variables for the saved document
          const finalCompanyName = clientInfo.company || 'Unknown Company';
          const clientName = clientInfo.clientName || 'Unknown';
          const clientEmail = clientInfo.clientEmail || '';
          
          const savedDoc = {
            fileName: `${finalCompanyName.replace(/[^a-z0-9]/gi, '_')}_${new Date().toISOString().split('T')[0]}.pdf`,
            fileData: base64Data,
            fileSize: processedDocument.size,
            clientName: clientName,
            clientEmail: clientEmail,
            company: finalCompanyName,
            templateName: selectedTemplate.name,
            generatedDate: new Date(),
            quoteId: quoteId,
            metadata: {
              totalCost: finalCalculation.totalCost,
              duration: finalConfiguration.duration,
              migrationType: finalConfiguration.migrationType,
              numberOfUsers: finalConfiguration.numberOfUsers
            }
          };
          
          await documentServiceMongoDB.saveDocument(savedDoc);
          console.log('✅ PDF saved to MongoDB successfully');
          
          // Show success notification
          const notification = document.createElement('div');
          notification.className = 'fixed top-4 right-4 bg-green-500 text-white px-6 py-3 rounded-lg shadow-lg z-50 flex items-center gap-2';
          notification.innerHTML = `
            <svg class="w-5 h-5" fill="none" stroke="currentColor" viewBox="0 0 24 24">
              <path stroke-linecap="round" stroke-linejoin="round" stroke-width="2" d="M5 13l4 4L19 7"></path>
            </svg>
            <span>Agreement saved to MongoDB!</span>
          `;
          document.body.appendChild(notification);
          setTimeout(() => {
            notification.remove();
          }, 3000);
        } catch (error) {
          console.error('❌ Error saving PDF to MongoDB:', error);
          // Still show the PDF even if saving fails
        }
        
        setShowAgreementPreview(true);
        // Force inline preview to be shown when agreement is generated
        setShowInlinePreview(true);
        
        // Document preview will show directly without alert interruption
      }

    } catch (error) {
      console.error('❌ Error generating agreement:', error);
      alert(`Error generating agreement: ${error instanceof Error ? error.message : 'Unknown error'}\n\nPlease try again or contact support.`);
    } finally {
      setIsGeneratingAgreement(false);
    }
  };

  const handleSendQuote = async () => {
    try {
      // Create quote object
      const quote = {
        id: `quote-001`,
        clientName: clientInfo.clientName,
        clientEmail: clientInfo.clientEmail,
        company: clientInfo.company,
        configuration: configuration,
        calculation: safeCalculation,
        selectedTier: safeCalculation.tier,
        status: 'draft' as const,
        createdAt: new Date(),
        templateUsed: selectedTemplate ? {
          id: selectedTemplate.id,
          name: selectedTemplate.name,
          isDefault: false
        } : { id: 'default', name: 'Default Template', isDefault: true }
      };

      // If a custom template is selected, use it for PDF generation
      if (selectedTemplate && selectedTemplate.file) {
        console.log('Using custom template:', selectedTemplate.name);
        
        try {
        // Generate quote number
        const quoteNumber = `CPQ-001`;
        
          // Check if this is an SOW template with placeholders
          const { detectPlaceholders } = await import('../utils/pdfMerger');
          const isSowTemplate = await detectPlaceholders(selectedTemplate.file);
          
          let mergedPdfBlob;
          
          if (isSowTemplate) {
            // Use placeholder replacement for SOW templates
            console.log('📄 Detected SOW template, using placeholder replacement...');
            const { mergeQuoteWithPlaceholders } = await import('../utils/pdfMerger');
            const { quoteBlob, newTemplateBlob } = await mergeQuoteWithPlaceholders(selectedTemplate.file, quote, quoteNumber);
            
            // Download the quote PDF
            const quoteFileName = `Quote-${clientInfo.clientName.replace(/\s+/g, '-')}-${selectedTemplate.name}.pdf`;
            const quoteUrl = URL.createObjectURL(quoteBlob);
            const quoteLink = document.createElement('a');
            quoteLink.href = quoteUrl;
            quoteLink.download = quoteFileName;
            document.body.appendChild(quoteLink);
            quoteLink.click();
            document.body.removeChild(quoteLink);
            URL.revokeObjectURL(quoteUrl);
            
            // Download the new template
            const templateFileName = `New-Template-${selectedTemplate.name}-${new Date().toISOString().split('T')[0]}.pdf`;
            const templateUrl = URL.createObjectURL(newTemplateBlob);
            const templateLink = document.createElement('a');
            templateLink.href = templateUrl;
            templateLink.download = templateFileName;
            document.body.appendChild(templateLink);
            templateLink.click();
            document.body.removeChild(templateLink);
            URL.revokeObjectURL(templateUrl);
            
            console.log('✅ Quote generated with SOW template and new template created successfully');
            
            // Show success message
            alert(`✅ Quote generated successfully!\n\n📄 Quote PDF: ${quoteFileName}\n📄 New Template: ${templateFileName}\n\nBoth files have been downloaded. The new template contains your current data and can be used for future quotes.`);
            
          } else {
            // Use regular template merge for other templates
            console.log('📄 Using regular template merge...');
            const { mergeQuoteIntoTemplate } = await import('../utils/pdfMerger');
            mergedPdfBlob = await mergeQuoteIntoTemplate(selectedTemplate.file, quote, quoteNumber);
            
            // Download the merged PDF
            const fileName = `Quote-${clientInfo.clientName.replace(/\s+/g, '-')}-${selectedTemplate.name}.pdf`;
            const url = URL.createObjectURL(mergedPdfBlob);
            const a = document.createElement('a');
            a.href = url;
            a.download = fileName;
            document.body.appendChild(a);
            a.click();
            document.body.removeChild(a);
            URL.revokeObjectURL(url);
            
            console.log('✅ Quote generated with custom template successfully');
            
            // Show success message
            alert(`Quote PDF "${fileName}" has been generated using custom template "${selectedTemplate.name}" and downloaded successfully!`);
          }
          
        } catch (error) {
          console.error('Error merging with template:', error);
          alert('Error generating quote with template. Using default template instead.');
          
          // Fallback to default template
          if (onGenerateQuote) {
            onGenerateQuote(quote);
          }
        }
      } else {
        // Use default template (existing logic)
        console.log('Using default template');
        
        // Call the onGenerateQuote callback
        if (onGenerateQuote) {
          onGenerateQuote(quote);
        }
      }
    } catch (error) {
      console.error('Error generating quote:', error);
      alert('Error generating quote. Please try again.');
    }
  };

  // If HubSpot is not connected, show connection message
  if (hubspotState && !hubspotState.isConnected) {
    return (
      <div className="max-w-4xl mx-auto p-8">
        <div className="text-center">
          <div className="w-16 h-16 bg-gray-100 rounded-full flex items-center justify-center mx-auto mb-4">
            <Users className="w-8 h-8 text-gray-400" />
          </div>
          <h2 className="text-2xl font-bold text-gray-800 mb-2">HubSpot Not Connected</h2>
          <p className="text-gray-600 mb-6">
            Please connect to HubSpot in the HubSpot tab to automatically populate client information from your contacts.
          </p>
          <div className="bg-gray-50 border border-gray-200 rounded-xl p-6">
            <h3 className="font-semibold text-gray-800 mb-4">Manual Contact Information</h3>
            <form onSubmit={handleSubmit} className="space-y-6">
              <div className="group">
                <label className="flex items-center gap-3 text-sm font-semibold text-gray-800 mb-3">
                  <div className="w-8 h-8 bg-gradient-to-br from-blue-500 to-blue-600 rounded-lg flex items-center justify-center group-hover:scale-110 transition-transform duration-200">
                    <User className="w-4 h-4 text-white" />
                  </div>
                  Contact Name
                </label>
                <input
                  type="text"
                  required
                  value={clientInfo.clientName}
                  onChange={(e) => updateClientInfo({ clientName: e.target.value })}
                  className="w-full px-5 py-4 border-2 border-gray-200 rounded-xl focus:ring-4 focus:ring-blue-500/20 focus:border-blue-500 transition-all duration-300 bg-white/80 backdrop-blur-sm hover:border-blue-300 text-lg font-medium"
                  placeholder="Enter contact name"
                  maxLength={35}
                />
              </div>

              <div className="group">
                <label className="flex items-center gap-3 text-sm font-semibold text-gray-800 mb-3">
                  <div className="w-8 h-8 bg-gradient-to-br from-green-500 to-green-600 rounded-lg flex items-center justify-center group-hover:scale-110 transition-transform duration-200">
                    <Mail className="w-4 h-4 text-white" />
                  </div>
                  Email Address
                </label>
                <input
                  type="email"
                  required
                  value={clientInfo.clientEmail}
                  onChange={(e) => updateClientInfo({ clientEmail: e.target.value })}
                  className="w-full px-5 py-4 border-2 border-gray-200 rounded-xl focus:ring-4 focus:ring-blue-500/20 focus:border-blue-500 transition-all duration-300 bg-white/80 backdrop-blur-sm hover:border-blue-300 text-lg font-medium"
                  placeholder="Enter email address"
                  maxLength={35}
                />
              </div>

              <div className="group">
                <label className="flex items-center gap-3 text-sm font-semibold text-gray-800 mb-3">
                  <div className="w-8 h-8 bg-gradient-to-br from-purple-500 to-purple-600 rounded-lg flex items-center justify-center group-hover:scale-110 transition-transform duration-200">
                    <Building className="w-4 h-4 text-white" />
                  </div>
                  Legal Entity Name*
                </label>
                <input
                  type="text"
                  required
                  value={clientInfo.company}
                  onChange={(e) => updateClientInfo({ company: e.target.value })}
                  className="w-full px-5 py-4 border-2 border-gray-200 rounded-xl focus:ring-4 focus:ring-blue-500/20 focus:border-blue-500 transition-all duration-300 bg-white/80 backdrop-blur-sm hover:border-blue-300 text-lg font-medium"
                  placeholder="Enter legal entity name"
                />
                {clientInfo.company && hubspotState?.selectedContact && (
                  <p className="text-sm text-blue-600 mt-2 flex items-center gap-1">
                    <CheckCircle className="w-4 h-4" />
                    {hubspotState.selectedContact.properties.company 
                      ? 'Legal entity name from HubSpot contact'
                      : 'Legal entity name auto-extracted from email domain'
                    }
                  </p>
                )}
              </div>

              {/* Project Start Date - MOVED to main Contact Information section */}


              {/* Discount field moved to Configure session */}

              <button
                type="submit"
                className="w-full bg-gradient-to-r from-blue-600 via-indigo-600 to-purple-600 text-white py-4 px-8 rounded-2xl font-bold text-lg hover:from-blue-700 hover:via-indigo-700 hover:to-purple-700 transition-all duration-500 transform hover:scale-105 hover:shadow-2xl shadow-xl relative overflow-hidden group hidden"
              >
                <div className="absolute inset-0 bg-gradient-to-r from-white/0 via-white/20 to-white/0 transform -skew-x-12 -translate-x-full group-hover:translate-x-full transition-transform duration-1000"></div>
                <span className="relative flex items-center justify-center gap-3">
                  <FileText className="w-5 h-5" />
                  Generate Quote
                  <Sparkles className="w-5 h-5" />
                </span>
              </button>

              {/* Preview Agreement Button */}
              <button
                type="button"
                onClick={handleGenerateAgreement}
                disabled={!selectedTemplate || isGeneratingAgreement}
                className={`w-full mt-4 py-4 px-8 rounded-2xl font-bold text-lg transition-all duration-500 transform shadow-xl relative overflow-hidden group ${
                  selectedTemplate && !isGeneratingAgreement
                    ? 'bg-gradient-to-r from-green-600 via-emerald-600 to-teal-600 text-white hover:from-green-700 hover:via-emerald-700 hover:to-teal-700 hover:scale-105 hover:shadow-2xl' 
                    : 'bg-gray-400 text-gray-200 cursor-not-allowed'
                }`}
              >
                <div className="absolute inset-0 bg-gradient-to-r from-white/0 via-white/20 to-white/0 transform -skew-x-12 -translate-x-full group-hover:translate-x-full transition-transform duration-1000"></div>
                <span className="relative flex items-center justify-center gap-3">
                  {isGeneratingAgreement ? (
                    <>
                      <div className="w-5 h-5 border-2 border-white border-t-transparent rounded-full animate-spin"></div>
                      Generating...
                    </>
                  ) : (
                    <>
                      <FileText className="w-5 h-5" />
                      Preview Agreement
                      <Sparkles className="w-5 h-5" />
                    </>
                  )}
                </span>
              </button>

              {/* Email Agreement Button */}
              <button
                type="button"
                onClick={handleEmailAgreement}
                disabled={isEmailingAgreement || !selectedTemplate}
                className={`w-full mt-4 py-4 px-8 rounded-2xl font-bold text-lg transition-all duration-500 transform shadow-xl relative overflow-hidden group ${
                  isEmailingAgreement
                    ? 'bg-gray-400 cursor-not-allowed'
                    : 'bg-gradient-to-r from-emerald-600 via-teal-600 to-cyan-600 text-white hover:from-emerald-700 hover:via-teal-700 hover:to-cyan-700 hover:scale-105 hover:shadow-2xl'
                }`}
              >
                <div className="absolute inset-0 bg-gradient-to-r from-white/0 via-white/20 to-white/0 transform -skew-x-12 -translate-x-full group-hover:translate-x-full transition-transform duration-1000"></div>
                <span className="relative flex items-center justify-center gap-3">
                  {isEmailingAgreement ? (
                    <>
                      <div className="w-5 h-5 border-2 border-white border-t-transparent rounded-full animate-spin"></div>
                      Sending...
                    </>
                  ) : (
                    <>
                      <Mail className="w-5 h-5" />
                      Email Agreement
                      <Send className="w-5 h-5" />
                    </>
                  )}
                </span>
              </button>

              {/* Send to Deal Desk Button */}
              <button
                type="button"
                onClick={handleSendToDealDesk}
                disabled={isSendingToDealDesk}
                className={`w-full mt-4 py-4 px-8 rounded-2xl font-bold text-lg transition-all duration-500 transform shadow-xl relative overflow-hidden group hidden ${
                  isSendingToDealDesk
                    ? 'bg-gray-400 cursor-not-allowed'
                    : 'bg-gradient-to-r from-purple-600 via-indigo-600 to-blue-600 text-white hover:from-purple-700 hover:via-indigo-700 hover:to-blue-700 hover:scale-105 hover:shadow-2xl'
                }`}
              >
                <div className="absolute inset-0 bg-gradient-to-r from-white/0 via-white/20 to-white/0 transform -skew-x-12 -translate-x-full group-hover:translate-x-full transition-transform duration-1000"></div>
                <span className="relative flex items-center justify-center gap-3">
                  {isSendingToDealDesk ? (
                    <>
                      <div className="w-5 h-5 border-2 border-white border-t-transparent rounded-full animate-spin"></div>
                      Preparing Email...
                    </>
                  ) : (
                    <>
                      <Briefcase className="w-5 h-5" />
                      Send to Deal Desk
                      <Send className="w-5 h-5" />
                    </>
                  )}
                </span>
              </button>

            {/* Placeholder Preview Button */}
            {selectedTemplate && (
              <button
                type="button"
                onClick={generatePlaceholderPreview}
                className="w-full mt-4 bg-gradient-to-r from-blue-600 to-indigo-600 text-white py-4 px-8 rounded-2xl font-bold text-lg hover:from-blue-700 hover:to-indigo-700 transition-all duration-500 transform hover:scale-105 hover:shadow-2xl shadow-xl relative overflow-hidden group"
              >
                <div className="absolute inset-0 bg-gradient-to-r from-white/0 via-white/20 to-white/0 transform -skew-x-12 -translate-x-full group-hover:translate-x-full transition-transform duration-1000"></div>
                <span className="relative flex items-center justify-center gap-3">
                  <Eye className="w-5 h-5" />
                  Preview Placeholder Replacement
                  <svg className="w-5 h-5" fill="none" stroke="currentColor" viewBox="0 0 24 24">
                    <path strokeLinecap="round" strokeLinejoin="round" strokeWidth={2} d="M15 12a3 3 0 11-6 0 3 3 0 016 0z" />
                    <path strokeLinecap="round" strokeLinejoin="round" strokeWidth={2} d="M2.458 12C3.732 7.943 7.523 5 12 5c4.478 0 8.268 2.943 9.542 7-1.274 4.057-5.064 7-9.542 7-4.477 0-8.268-2.943-9.542-7z" />
                  </svg>
                </span>
              </button>
            )}

            {/* Placeholder Replacement Button */}
            {selectedTemplate && (
              <button
                type="button"
                onClick={async () => {
                  try {
                    // Create quote object
                    const quote = {
                      id: `quote-001`,
                      clientName: clientInfo.clientName,
                      clientEmail: clientInfo.clientEmail,
                      company: clientInfo.company,
                      configuration: configuration,
                      calculation: safeCalculation,
                      selectedTier: safeCalculation.tier,
                      status: 'draft' as const,
                      createdAt: new Date(),
                      templateUsed: {
                        id: selectedTemplate.id,
                        name: selectedTemplate.name,
                        isDefault: false
                      }
                    };

                    const quoteNumber = `CPQ-001`;
                    
                    console.log('🔄 Starting placeholder replacement for template:', selectedTemplate.name);
                    
                    // Check if template has placeholders
                    const { detectPlaceholders } = await import('../utils/pdfMerger');
                    const hasPlaceholders = await detectPlaceholders(selectedTemplate.file);
                    
                    if (!hasPlaceholders) {
                      alert('⚠️ No placeholders detected in this template. Make sure your template contains placeholders like {{company_name}}, {{users}}, etc.');
                      return;
                    }
                    
                    // Use placeholder replacement
                    const { mergeQuoteWithPlaceholders } = await import('../utils/pdfMerger');
                    const { quoteBlob, newTemplateBlob } = await mergeQuoteWithPlaceholders(selectedTemplate.file, quote, quoteNumber);
                    
                    // Download the quote PDF
                    const quoteFileName = `Quote-${clientInfo.clientName.replace(/\s+/g, '-')}-${selectedTemplate.name}-PLACEHOLDERS.pdf`;
                    const quoteUrl = URL.createObjectURL(quoteBlob);
                    const quoteLink = document.createElement('a');
                    quoteLink.href = quoteUrl;
                    quoteLink.download = quoteFileName;
                    document.body.appendChild(quoteLink);
                    quoteLink.click();
                    document.body.removeChild(quoteLink);
                    URL.revokeObjectURL(quoteUrl);
                    
                    // Download the new template
                    const templateFileName = `New-Template-${selectedTemplate.name}-${new Date().toISOString().split('T')[0]}.pdf`;
                    const templateUrl = URL.createObjectURL(newTemplateBlob);
                    const templateLink = document.createElement('a');
                    templateLink.href = templateUrl;
                    templateLink.download = templateFileName;
                    document.body.appendChild(templateLink);
                    templateLink.click();
                    document.body.removeChild(templateLink);
                    URL.revokeObjectURL(templateUrl);
                    
                    console.log('✅ Placeholder replacement and new template creation completed successfully');
                    alert(`✅ Process completed successfully!\n\n📄 Quote PDF: ${quoteFileName}\n📄 New Template: ${templateFileName}\n\nBoth files have been downloaded. The new template contains your current data and can be used for future quotes.`);
                    
                  } catch (error) {
                    console.error('❌ Placeholder replacement failed:', error);
                    alert(`❌ Placeholder replacement failed:\n\n${error instanceof Error ? error.message : 'Unknown error'}\n\nPlease check that your template contains valid placeholders and try again.`);
                  }
                }}
                className="w-full mt-4 bg-gradient-to-r from-green-600 to-emerald-600 text-white py-4 px-8 rounded-2xl font-bold text-lg hover:from-green-700 hover:to-emerald-700 transition-all duration-500 transform hover:scale-105 hover:shadow-2xl shadow-xl relative overflow-hidden group"
              >
                <div className="absolute inset-0 bg-gradient-to-r from-white/0 via-white/20 to-white/0 transform -skew-x-12 -translate-x-full group-hover:translate-x-full transition-transform duration-1000"></div>
                <span className="relative flex items-center justify-center gap-3">
                  <svg className="w-5 h-5" fill="none" stroke="currentColor" viewBox="0 0 24 24">
                    <path strokeLinecap="round" strokeLinejoin="round" strokeWidth={2} d="M4 4v5h.582m15.356 2A8.001 8.001 0 004.582 9m0 0H9m11 11v-5h-.581m0 0a8.003 8.003 0 01-15.357-2m15.357 2H15" />
                  </svg>
                  Replace Placeholders
                  <svg className="w-5 h-5" fill="none" stroke="currentColor" viewBox="0 0 24 24">
                    <path strokeLinecap="round" strokeLinejoin="round" strokeWidth={2} d="M9 12h6m-6 4h6m2 5H7a2 2 0 01-2-2V5a2 2 0 012-2h5.586a1 1 0 01.707.293l5.414 5.414a1 1 0 01.293.707V19a2 2 0 01-2 2z" />
                  </svg>
                </span>
              </button>
            )}
            </form>
          </div>
        </div>
      </div>
    );
  }

  const QuotePreview = ({ dealData }: { dealData?: any }) => {
    // Debug the discount values in QuotePreview
    console.log('🔍 QuotePreview render with discount values:', {
      clientInfoDiscount: clientInfo.discount,
      discountPercent,
      shouldApplyDiscount,
      discountAmount,
      finalTotalAfterDiscount,
      totalCost
    });
    
    return (
    <div data-quote-preview className="bg-gradient-to-br from-white via-slate-50/30 to-blue-50/20 p-10 border-2 border-blue-100 rounded-2xl shadow-2xl max-w-5xl mx-auto backdrop-blur-sm">
      {/* Header */}
      <div className="flex justify-between items-start mb-10 pb-6 border-b-2 border-gradient-to-r from-blue-200 to-indigo-200">
        <div>
          <h1 className="text-5xl font-bold bg-gradient-to-r from-blue-600 via-indigo-600 to-purple-600 bg-clip-text text-transparent mb-3">
            PROFESSIONAL QUOTE
          </h1>
          <p className="text-gray-700 font-semibold text-lg">Quote #{quoteId || generateUniqueQuoteId()}</p>
          <p className="text-gray-600 font-medium">{new Date().toLocaleDateString()}</p>
        </div>
        <div className="text-right">
          <div className="bg-gradient-to-br from-blue-600 to-indigo-600 text-white p-6 rounded-2xl shadow-lg">
            <h2 className="text-2xl font-bold mb-2">{companyInfo?.name || 'Zenop.ai Pro Solutions'}</h2>
            <p className="opacity-90">{companyInfo?.address || '123 Business St.'}</p>
            <p className="opacity-90">{companyInfo?.city || 'City, State 12345'}</p>
            <p className="opacity-90">{companyInfo?.email || 'contact@zenopsolutions.com'}</p>
          </div>
        </div>
      </div>

      {/* Client Info */}
      <div className="bg-gradient-to-br from-blue-50 to-indigo-50 p-8 rounded-2xl mb-10 border border-blue-200">
        <h3 className="font-bold text-gray-900 mb-6 text-xl flex items-center gap-2">
          <User className="w-6 h-6 text-blue-600" />
          Bill To:
        </h3>
        <div className="space-y-2">
          <p className="font-bold text-lg text-gray-900">{clientInfo.clientName}</p>
          <p className="text-gray-700 font-semibold">{clientInfo.company}</p>
          <p className="text-gray-600 font-medium">{clientInfo.clientEmail}</p>
        </div>
      </div>

      {/* Deal Information */}
      {(dealData && (dealData.dealId || dealData.dealName)) && (
        <div className="bg-gradient-to-br from-purple-50 to-indigo-50 p-8 rounded-2xl mb-10 border border-purple-200">
          <h3 className="font-bold text-gray-900 mb-6 text-xl flex items-center gap-2">
            <Building className="w-6 h-6 text-purple-600" />
            Deal Information:
          </h3>
          <div className="grid grid-cols-2 gap-6">
            {dealData.dealId && (
              <div className="flex justify-between items-center bg-white/60 p-4 rounded-xl">
                <span className="text-gray-700 font-semibold">Deal ID:</span>
                <span className="font-bold text-gray-900">{dealData.dealId}</span>
              </div>
            )}
            {dealData.dealName && (
              <div className="flex justify-between items-center bg-white/60 p-4 rounded-xl">
                <span className="text-gray-700 font-semibold">Deal Name:</span>
                <span className="font-bold text-gray-900">{dealData.dealName}</span>
              </div>
            )}

          </div>
        </div>
      )}

      {/* Project Details */}
      <div className="mb-10">
        <h3 className="font-bold text-gray-900 mb-6 text-xl flex items-center gap-2">
          <FileText className="w-6 h-6 text-blue-600" />
          Project Configuration:
        </h3>
        <div className="grid grid-cols-2 gap-6">
          <div className="flex justify-between items-center bg-white/60 p-4 rounded-xl">
            <span className="text-gray-700 font-semibold">Number of Users:</span>
            <span className="font-bold text-gray-900">{configuration.numberOfUsers}</span>
          </div>
          <div className="flex justify-between items-center bg-white/60 p-4 rounded-xl">
            <span className="text-gray-700 font-semibold">Instance Type:</span>
            <span className="font-bold text-gray-900">{configuration.instanceType}</span>
          </div>
          <div className="flex justify-between items-center bg-white/60 p-4 rounded-xl">
            <span className="text-gray-700 font-semibold">Number of Instances:</span>
            <span className="font-bold text-gray-900">{configuration.numberOfInstances}</span>
          </div>
          <div className="flex justify-between items-center bg-white/60 p-4 rounded-xl">
            <span className="text-gray-700 font-semibold">Duration:</span>
            <span className="font-bold text-gray-900">{configuration.duration} months</span>
          </div>
          <div className="flex justify-between items-center bg-white/60 p-4 rounded-xl">
            <span className="text-gray-700 font-semibold">Migration Type:</span>
            <span className="font-bold text-gray-900">{configuration.migrationType}</span>
          </div>
          <div className="flex justify-between items-center bg-white/60 p-4 rounded-xl">
            <span className="text-gray-700 font-semibold">Data Size:</span>
            <span className="font-bold text-gray-900">{configuration.dataSizeGB} GB</span>
          </div>
          <div className="flex justify-between items-center bg-white/60 p-4 rounded-xl">
            <span className="text-gray-700 font-semibold">Messages:</span>
            <span className="font-bold text-gray-900">{configuration.messages || 0}</span>
          </div>
        </div>
      </div>

      {/* Pricing Breakdown */}
      <div className="mb-10">
        <h3 className="font-bold text-gray-900 mb-6 text-xl flex items-center gap-2">
          <Sparkles className="w-6 h-6 text-blue-600" />
          Pricing Breakdown - {safeCalculation.tier.name} Plan:
        </h3>
        <div className="bg-white/80 rounded-2xl p-6 shadow-lg">
        <table className="w-full">
          <thead>
            <tr className="border-b-2 border-blue-200">
              <th className="text-left py-4 text-gray-800 font-bold text-lg">Description</th>
              <th className="text-right py-4 text-gray-800 font-bold text-lg">Amount</th>
            </tr>
          </thead>
          <tbody>
            <tr className="border-b border-gray-200">
              <td className="py-4 text-gray-700 font-medium">
                User costs ({configuration.numberOfUsers} users × {configuration.duration} months)
                <br />
                <span className="text-sm text-gray-500 font-normal">
                  @ {formatCurrency(safeCalculation.userCost / (configuration.numberOfUsers * configuration.duration))}/user/month
                </span>
              </td>
              <td className="text-right py-4 font-bold text-gray-900">{formatCurrency(safeCalculation.userCost)}</td>
            </tr>
            <tr className="border-b border-gray-200">
              <td className="py-4 text-gray-700 font-medium">Data costs ({configuration.dataSizeGB} GB)</td>
              <td className="text-right py-4 font-bold text-gray-900">{formatCurrency(safeCalculation.dataCost)}</td>
            </tr>
            <tr className="border-b border-gray-200">
              <td className="py-4 text-gray-700 font-medium">Migration services</td>
              <td className="text-right py-4 font-bold text-gray-900">{formatCurrency(safeCalculation.migrationCost)}</td>
            </tr>
            <tr className="border-b border-gray-200">
              <td className="py-4 text-gray-700 font-medium">Instance costs ({configuration.numberOfInstances} instances)</td>
              <td className="text-right py-4 font-bold text-gray-900">{formatCurrency(safeCalculation.instanceCost)}</td>
            </tr>
            <tr className="border-t-2 border-blue-300 bg-gradient-to-r from-blue-50 to-indigo-50">
              <td className="py-6 font-bold text-xl text-gray-900">Subtotal (Total Project Cost)</td>
              <td className="text-right py-6 font-bold text-2xl text-blue-600">{formatCurrency(totalCost)}</td>
            </tr>
{shouldApplyDiscount && (
          <tr className="border-b border-gray-200">
            <td className="py-4 text-gray-700 font-medium">Discount ({discountPercent.toString()}%)</td>
            <td className="text-right py-4 font-bold text-red-600">- {formatCurrency(discountAmount)}</td>
          </tr>
        )}
        {/* Debug: Always show discount debug info - see console */}
        <tr className="border-t-2 border-emerald-300 bg-gradient-to-r from-emerald-50 to-teal-50">
          <td className="py-6 font-bold text-xl text-gray-900">Total After Discount</td>
          <td className="text-right py-6 font-bold text-2xl text-emerald-700">
            {formatCurrency(shouldApplyDiscount ? finalTotalAfterDiscount : totalCost)}
          </td>
        </tr>
        {!shouldApplyDiscount && (clientInfo.discount ?? storedDiscountPercent ?? 0) > 0 && (
          <tr>
            <td colSpan={2} className="py-3 text-center text-sm text-amber-600">
              Discount entered in Configure session did not apply because the project total is below $2,500 or exceeds the 10% cap.
            </td>
          </tr>
        )}
        {isDiscountAllowed && hasValidDiscount && !isDiscountValid && (
          <tr className="border-b border-red-200 bg-red-50">
            <td colSpan={2} className="py-3 text-center">
              <p className="text-sm text-red-600 font-medium">
                ⚠️ Discount not applied: Final total would be below $2,500 minimum
              </p>
            </td>
          </tr>
        )}
          </tbody>
        </table>
        </div>
      </div>

    </div>
    );
  };

  if (showPreview) {
    return (
      <div className="space-y-6">
        <div className="flex justify-between items-center bg-gradient-to-r from-white to-blue-50 p-6 rounded-2xl shadow-lg">
          <div>
            <h2 className="text-3xl font-bold bg-gradient-to-r from-gray-900 to-blue-900 bg-clip-text text-transparent">
              Quote Preview
            </h2>
            <p className="text-gray-600 mt-1">Review your professional quote before sending</p>
          </div>
          <div className="flex space-x-4">
            <button
              onClick={() => setShowPreview(false)}
              className="px-6 py-3 border-2 border-gray-300 rounded-xl hover:bg-gray-50 transition-all duration-300 font-semibold flex items-center gap-2"
            >
              <Eye className="w-4 h-4" />
              Back
            </button>
            <button 
              onClick={handleDownloadPDF}
              className="px-6 py-3 bg-gradient-to-r from-green-600 to-emerald-600 text-white rounded-xl hover:from-green-700 hover:to-emerald-700 transition-all duration-300 font-semibold flex items-center gap-2 shadow-lg"
            >
              <Download className="w-4 h-4" />
              Download PDF
            </button>
            <button 
              onClick={handleGenerateAgreement}
              disabled={!selectedTemplate || isGeneratingAgreement}
              className={`px-6 py-3 rounded-xl transition-all duration-300 font-semibold flex items-center gap-2 shadow-lg ${
                !selectedTemplate || isGeneratingAgreement
                  ? 'bg-gray-300 text-gray-600 cursor-not-allowed'
                  : 'bg-gradient-to-r from-emerald-600 to-teal-600 text-white hover:from-emerald-700 hover:to-teal-700'
              }`}
            >
              {isGeneratingAgreement ? (
                <>
                  <div className="w-4 h-4 border-2 border-white border-t-transparent rounded-full animate-spin"></div>
                  Generating...
                </>
              ) : (
                <>
                  <FileText className="w-4 h-4" />
                  Preview Agreement
                </>
              )}
            </button>
            {/* Generate PDF Quote button removed as requested */}
          </div>
        </div>
        <QuotePreview dealData={dealData} />
      </div>
    );
  }

  return (
    <div className="max-w-4xl mx-auto p-8">
      <div className="text-center mb-8">
        <div className="flex items-center justify-center gap-3 mb-2">
          <div className="w-12 h-12 bg-gradient-to-br from-blue-500 to-purple-600 rounded-2xl flex items-center justify-center shadow-lg">
            <FileText className="w-7 h-7 text-white" />
          </div>
          <h1 className="text-3xl font-bold text-gray-800">Generate Professional Quote</h1>
        </div>
        <p className="text-gray-600">Create a detailed quote for your client</p>
      </div>

      <div className="flex justify-center">
        {/* Client Information Form */}
        <div className="w-full max-w-2xl">
          <div className="bg-white rounded-2xl shadow-xl p-8 border border-gray-100">

            {/* Template Selection Indicator */}
            {selectedTemplate ? (
              <div className="flex items-center justify-between mb-6 p-4 bg-gradient-to-r from-green-50 to-emerald-50 rounded-xl border border-green-200">
                <div className="flex items-center gap-3">
                  <div className="w-6 h-6 bg-green-500 rounded-full flex items-center justify-center">
                    <FileText className="w-3 h-3 text-white" />
                  </div>
                  <div>
                    <h3 className="font-semibold text-gray-800">Template Selected</h3>
                    <p className="text-sm text-gray-600">
                      Using template: <span className="font-medium text-green-700">{getSelectedTemplateDisplayName()}</span>
                    </p>
                    <p className="text-xs text-green-600 mt-1">
                      ✅ Ready to generate agreement with this template
                    </p>
                  </div>
                </div>
                <div className="text-right">
                  <span className="px-3 py-1 bg-green-100 text-green-700 rounded-full text-xs font-medium">
                    Template Active
                  </span>
                </div>
              </div>
            ) : (
              <div className="flex items-center gap-3 mb-6 p-4 bg-gradient-to-r from-yellow-50 to-orange-50 rounded-xl border border-yellow-200">
                <div className="w-6 h-6 bg-yellow-500 rounded-full flex items-center justify-center">
                  <FileText className="w-3 h-3 text-white" />
                  </div>
                  <div>
                  <h3 className="font-semibold text-gray-800">No Template Selected</h3>
                    <p className="text-sm text-gray-600">
                    Go to the <span className="font-medium text-blue-600">Template</span> session to select a template for agreement generation.
                  </p>
                  <p className="text-xs text-yellow-600 mt-1">
                    ⚠️ Preview Agreement button will be disabled until a template is selected
                    </p>
                  </div>
              </div>
            )}


            <h3 className="text-xl font-bold text-gray-800 mb-6 flex items-center gap-3">
            <User className="w-6 h-6 text-blue-600" />
            Contact Information
          </h3>

          <form onSubmit={handleSubmit} className="space-y-6">
            <div className="group">
              <label className="flex items-center gap-3 text-sm font-semibold text-gray-800 mb-3">
                <div className="w-8 h-8 bg-gradient-to-br from-blue-500 to-blue-600 rounded-lg flex items-center justify-center group-hover:scale-110 transition-transform duration-200">
                  <User className="w-4 h-4 text-white" />
                </div>
                Contact Name
              </label>
              <input
                type="text"
                required
                value={clientInfo.clientName}
                onChange={(e) => {
                  const sanitized = sanitizeNameInput(e.target.value);
                  const processed = limitConsecutiveSpaces(sanitized);
                  setClientInfo({ ...clientInfo, clientName: processed });
                }}
                className="w-full px-5 py-4 border-2 border-gray-200 rounded-xl focus:ring-4 focus:ring-blue-500/20 focus:border-blue-500 transition-all duration-300 bg-white/80 backdrop-blur-sm hover:border-blue-300 text-lg font-medium"
                placeholder="Enter contact name"
                maxLength={35}
              />
            </div>

            <div className="group">
              <label className="flex items-center gap-3 text-sm font-semibold text-gray-800 mb-3">
                <div className="w-8 h-8 bg-gradient-to-br from-green-500 to-green-600 rounded-lg flex items-center justify-center group-hover:scale-110 transition-transform duration-200">
                  <Mail className="w-4 h-4 text-white" />
                </div>
                Email Address
              </label>
              <input
                type="email"
                required
                value={clientInfo.clientEmail}
                onChange={(e) => {
                  const sanitized = sanitizeEmailInput(e.target.value);
                  setClientInfo({ ...clientInfo, clientEmail: sanitized });
                }}
                className="w-full px-5 py-4 border-2 border-gray-200 rounded-xl focus:ring-4 focus:ring-blue-500/20 focus:border-blue-500 transition-all duration-300 bg-white/80 backdrop-blur-sm hover:border-blue-300 text-lg font-medium"
                placeholder="Enter email address"
                maxLength={35}
              />
            </div>

            <div className="group">
              <label className="flex items-center gap-3 text-sm font-semibold text-gray-800 mb-3">
                <div className="w-8 h-8 bg-gradient-to-br from-purple-500 to-purple-600 rounded-lg flex items-center justify-center group-hover:scale-110 transition-transform duration-200">
                  <Building className="w-4 h-4 text-white" />
                </div>
                Legal Entity Name*
              </label>
              <input
                type="text"
                required
                value={clientInfo.company}
                onChange={(e) => {
                  const sanitized = sanitizeCompanyInput(e.target.value);
                  setClientInfo({ ...clientInfo, company: sanitized });
                }}
                className="w-full px-5 py-4 border-2 border-gray-200 rounded-xl focus:ring-4 focus:ring-blue-500/20 focus:border-blue-500 transition-all duration-300 bg-white/80 backdrop-blur-sm hover:border-blue-300 text-lg font-medium"
                placeholder="Enter legal entity name"
              />
                {clientInfo.company && hubspotState?.selectedContact && (
                  <p className="text-sm text-blue-600 mt-2 flex items-center gap-1">
                    <CheckCircle className="w-4 h-4" />
                    {hubspotState.selectedContact.properties.company 
                      ? 'Legal entity name from HubSpot contact'
                      : 'Legal entity name auto-extracted from email domain'
                    }
                  </p>
                )}
            </div>

            {/* Project Start Date - MOVED from Project Configuration */}
            <div className="group">
              <label className="flex items-center gap-3 text-sm font-semibold text-gray-800 mb-3">
                <div className="w-8 h-8 bg-gradient-to-br from-emerald-500 to-emerald-600 rounded-lg flex items-center justify-center group-hover:scale-110 transition-transform duration-200">
                  <Calendar className="w-4 h-4 text-white" />
                </div>
                Project Start Date
                <span className="text-red-500">*</span>
              </label>
              <input
                type="date"
                required
                value={configuration?.startDate || ''}
                min={new Date().toISOString().split('T')[0]}
                onChange={(e) => {
                  const newStartDate = e.target.value;
                  console.log('📅 Project Start Date changed:', newStartDate);
                  
                  // Clear validation error when user selects a date
                  setDateValidationErrors(prev => ({ ...prev, projectStartDate: false }));
                  
                  if (onConfigurationChange) {
                    // Update the configuration with the new start date
                    const updatedConfig = {
                      ...configuration,
                      startDate: newStartDate
                    };
                    onConfigurationChange(updatedConfig);
                    console.log('✅ Configuration updated with new start date:', newStartDate);
                  } else {
                    console.warn('⚠️ No onConfigurationChange callback provided');
                  }
                }}
                onBlur={(e) => {
                  // Validate on blur
                  if (!e.target.value || e.target.value.trim() === '') {
                    setDateValidationErrors(prev => ({ ...prev, projectStartDate: true }));
                  }
                }}
                className={`w-full px-5 py-4 border-2 rounded-xl focus:ring-4 transition-all duration-300 bg-white/80 backdrop-blur-sm text-lg font-medium ${
                  dateValidationErrors.projectStartDate
                    ? 'border-red-500 focus:border-red-500 focus:ring-red-500/20'
                    : 'border-gray-200 focus:border-blue-500 focus:ring-blue-500/20 hover:border-blue-300'
                }`}
                placeholder="Select start date"
                autoComplete="off"
              />
              {dateValidationErrors.projectStartDate && (
                <p className="text-xs text-red-600 mt-2 font-semibold flex items-center gap-1">
                  <span className="inline-block w-1.5 h-1.5 bg-red-600 rounded-full"></span>
                  Project Start Date is required
                </p>
              )}
              {!dateValidationErrors.projectStartDate && (
                <p className="text-xs text-gray-500 mt-2">Select a date from today onwards</p>
              )}
            </div>

            {/* Effective Date */}
            <div className="group">
              <label className="flex items-center gap-3 text-sm font-semibold text-gray-800 mb-3">
                <div className="w-8 h-8 bg-gradient-to-br from-orange-500 to-red-600 rounded-lg flex items-center justify-center group-hover:scale-110 transition-transform duration-200">
                  <Calendar className="w-4 h-4 text-white" />
                </div>
                Effective Date
                <span className="text-red-500">*</span>
              </label>
              <input
                type="date"
                required
                value={clientInfo.effectiveDate || ''}
                min={new Date().toISOString().split('T')[0]}
                onChange={(e) => {
                  const selectedDate = e.target.value;
                  
                  // Clear validation error when user selects a date
                  setDateValidationErrors(prev => ({ ...prev, effectiveDate: false }));
                  
                  if (!selectedDate) {
                    updateClientInfo({ effectiveDate: '' });
                    return;
                  }
                  
                  const today = new Date();
                  const todayStr = today.toISOString().split('T')[0];
                  
                  console.log('Effective Date validation:', { selectedDate, todayStr });
                  
                  // Compare as strings (YYYY-MM-DD format)
                  if (selectedDate >= todayStr) {
                    updateClientInfo({ effectiveDate: selectedDate });
                  } else {
                    // Past date detected - show warning and reset
                    alert('Effective date cannot be in the past. Please select today\'s date or a future date.');
                    e.target.value = todayStr;
                    updateClientInfo({ effectiveDate: todayStr });
                  }
                }}
                onBlur={(e) => {
                  const selectedDate = e.target.value;
                  
                  // Validate on blur - check if empty
                  if (!selectedDate || selectedDate.trim() === '') {
                    setDateValidationErrors(prev => ({ ...prev, effectiveDate: true }));
                    return;
                  }
                  
                  if (selectedDate) {
                    const today = new Date();
                    const todayStr = today.toISOString().split('T')[0];
                    
                    if (selectedDate < todayStr) {
                      alert('Effective date cannot be in the past. Please select today\'s date or a future date.');
                      e.target.value = todayStr;
                      updateClientInfo({ effectiveDate: todayStr });
                    }
                  }
                }}
                className={`w-full px-6 py-5 border-2 rounded-xl focus:ring-4 transition-all duration-300 bg-white/80 backdrop-blur-sm text-xl font-medium ${
                  dateValidationErrors.effectiveDate
                    ? 'border-red-500 focus:border-red-500 focus:ring-red-500/20'
                    : 'border-gray-200 focus:border-blue-500 focus:ring-blue-500/20 hover:border-blue-300'
                }`}
                style={{ 
                  fontSize: '18px',
                  height: '60px',
                  paddingTop: '18px',
                  paddingBottom: '18px'
                }}
              />
              {dateValidationErrors.effectiveDate && (
                <p className="text-xs text-red-600 mt-2 font-semibold flex items-center gap-1">
                  <span className="inline-block w-1.5 h-1.5 bg-red-600 rounded-full"></span>
                  Effective Date is required
                </p>
              )}
              {!dateValidationErrors.effectiveDate && (
                <p className="text-xs text-gray-500 mt-2">Select a date from today onwards</p>
              )}
            </div>

            <button
              type="submit"
              className="w-full bg-gradient-to-r from-blue-600 via-indigo-600 to-purple-600 text-white py-4 px-8 rounded-2xl font-bold text-lg hover:from-blue-700 hover:via-indigo-700 hover:to-purple-700 transition-all duration-500 transform hover:scale-105 hover:shadow-2xl shadow-xl relative overflow-hidden group hidden"
            >
              <div className="absolute inset-0 bg-gradient-to-r from-white/0 via-white/20 to-white/0 transform -skew-x-12 -translate-x-full group-hover:translate-x-full transition-transform duration-1000"></div>
              <span className="relative flex items-center justify-center gap-3">
                <FileText className="w-5 h-5" />
                Generate Quote
                <Sparkles className="w-5 h-5" />
              </span>
            </button>

            {/* Generate Agreement Button */}
                  <button
              type="button"
              onClick={handleGenerateAgreement}
              disabled={!selectedTemplate || isGeneratingAgreement}
              className={`w-full mt-4 py-4 px-8 rounded-2xl font-bold text-lg transition-all duration-500 transform shadow-xl relative overflow-hidden group ${
                selectedTemplate && !isGeneratingAgreement
                  ? 'bg-gradient-to-r from-green-600 via-emerald-600 to-teal-600 text-white hover:from-green-700 hover:via-emerald-700 hover:to-teal-700 hover:scale-105 hover:shadow-2xl' 
                  : 'bg-gray-400 text-gray-200 cursor-not-allowed'
              }`}
            >
              <div className="absolute inset-0 bg-gradient-to-r from-white/0 via-white/20 to-white/0 transform -skew-x-12 -translate-x-full group-hover:translate-x-full transition-transform duration-1000"></div>
              <span className="relative flex items-center justify-center gap-3">
                {isGeneratingAgreement ? (
                  <>
                    <div className="w-5 h-5 border-2 border-white border-t-transparent rounded-full animate-spin"></div>
                    Generating...
                  </>
                ) : (
                  <>
                    <FileText className="w-5 h-5" />
                    Preview Agreement
                    <Sparkles className="w-5 h-5" />
                  </>
                )}
              </span>
                  </button>

            {/* Send to Deal Desk Button (same behavior as preview) */}
            <button
              type="button"
              onClick={handleEmailAgreement}
              disabled={isEmailingAgreement}
              className={`w-full mt-4 py-4 px-8 rounded-2xl font-bold text-lg transition-all duration-500 transform shadow-xl relative overflow-hidden group hidden ${
                isEmailingAgreement
                  ? 'bg-gray-400 cursor-not-allowed'
                  : 'bg-gradient-to-r from-purple-600 via-indigo-600 to-blue-600 text-white hover:from-purple-700 hover:via-indigo-700 hover:to-blue-700 hover:scale-105 hover:shadow-2xl'
              }`}
            >
              <div className="absolute inset-0 bg-gradient-to-r from-white/0 via-white/20 to-white/0 transform -skew-x-12 -translate-x-full group-hover:translate-x-full transition-transform duration-1000"></div>
              <span className="relative flex items-center justify-center gap-3">
                {isEmailingAgreement ? (
                  <>
                    <div className="w-5 h-5 border-2 border-white border-t-transparent rounded-full animate-spin"></div>
                    Sending...
                  </>
                ) : (
                  <>
                    <Mail className="w-5 h-5" />
                    Send to Deal Desk
                    <Send className="w-5 h-5" />
                  </>
                )}
              </span>
            </button>
          </form>

              </div>
            </div>

      </div>

      {/* Contact Selector Modal */}
      {showContactSelector && (
        <div className="fixed inset-0 bg-black bg-opacity-50 flex items-center justify-center z-50">
          <div className="bg-white rounded-xl p-6 max-w-2xl w-full mx-4 max-h-[80vh] overflow-y-auto">
            <div className="flex items-center justify-between mb-4">
              <h3 className="text-lg font-semibold text-gray-800">Select HubSpot Contact</h3>
              <button
                onClick={() => setShowContactSelector(false)}
                className="text-gray-400 hover:text-gray-600"
              >
                <svg className="w-6 h-6" fill="none" stroke="currentColor" viewBox="0 0 24 24">
                  <path strokeLinecap="round" strokeLinejoin="round" strokeWidth={2} d="M6 18L18 6M6 6l12 12" />
                </svg>
              </button>
            </div>
            
            <div className="space-y-3">
              {hubspotState?.hubspotContacts.map(contact => (
                <div
                  key={contact.id}
                  className="p-4 border border-gray-200 rounded-lg hover:border-blue-300 hover:shadow-md transition-all cursor-pointer"
                  onClick={() => handleContactSelect(contact)}
                >
                  <div className="flex items-center gap-3">
                    <div className="w-10 h-10 bg-gradient-to-br from-blue-500 to-purple-600 rounded-full flex items-center justify-center text-white font-semibold">
                      {contact.properties.firstname?.[0]}{contact.properties.lastname?.[0]}
                    </div>
                    <div className="flex-1">
                      <h4 className="font-semibold text-gray-800">
                        {contact.properties.firstname} {contact.properties.lastname}
                      </h4>
                      <p className="text-sm text-gray-600">{contact.properties.email}</p>
                      {contact.properties.company && (
                        <p className="text-sm text-gray-500">{contact.properties.company}</p>
                      )}
                    </div>
                    <CheckCircle className="w-5 h-5 text-blue-600" />
                  </div>
                </div>
              ))}
            </div>
            
            {(!hubspotState?.hubspotContacts || hubspotState.hubspotContacts.length === 0) && (
              <div className="text-center py-8">
                <Users className="w-12 h-12 text-gray-400 mx-auto mb-4" />
                <p className="text-gray-600">No contacts found in HubSpot</p>
              </div>
            )}
          </div>
        </div>
      )}



        {/* Placeholder Preview Modal */}
        {showPlaceholderPreview && placeholderPreviewData && (
          <div className="fixed inset-0 bg-black bg-opacity-50 flex items-center justify-center z-50">
            <div className="bg-white rounded-2xl p-8 max-w-6xl w-full mx-4 max-h-[90vh] overflow-y-auto">
              <div className="flex items-center justify-between mb-6">
                <div>
                  <h2 className="text-2xl font-bold text-gray-800">Placeholder Replacement Preview</h2>
                  <p className="text-gray-600">See exactly how your data will replace placeholders in the template</p>
                </div>
                <button
                  onClick={() => setShowPlaceholderPreview(false)}
                  className="text-gray-500 hover:text-gray-700 text-2xl"
                >
                  ✕
                </button>
              </div>

              {/* Placeholder Mapping Table */}
              <div className="mb-8">
                <h3 className="text-lg font-semibold text-gray-800 mb-4">Placeholder Mappings</h3>
                <div className="bg-gray-50 rounded-xl p-6">
                  <div className="grid grid-cols-1 md:grid-cols-2 gap-4">
                    {placeholderPreviewData.placeholders.map((item, index) => (
                      <div key={index} className="bg-white rounded-lg p-4 border border-gray-200">
                        <div className="flex items-center justify-between">
                          <div className="flex-1">
                            <p className="text-sm font-medium text-gray-600">Placeholder</p>
                            <p className="text-sm font-mono text-blue-600 bg-blue-50 px-2 py-1 rounded">
                              {item.placeholder}
                            </p>
                          </div>
                          <div className="mx-4 text-gray-400">
                            <svg className="w-5 h-5" fill="none" stroke="currentColor" viewBox="0 0 24 24">
                              <path strokeLinecap="round" strokeLinejoin="round" strokeWidth={2} d="M7 16V4m0 0L3 8m4-4l4 4m6 0v12m0 0l4-4m-4 4l-4-4" />
                            </svg>
                          </div>
                          <div className="flex-1">
                            <p className="text-sm font-medium text-gray-600">Will Become</p>
                            <p className="text-sm font-semibold text-green-700 bg-green-50 px-2 py-1 rounded">
                              {item.value}
                            </p>
                          </div>
                        </div>
                      </div>
                    ))}
                  </div>
                </div>
              </div>

              {/* Before/After Comparison */}
              <div className="grid grid-cols-1 lg:grid-cols-2 gap-8">
                {/* Before */}
                <div>
                  <h3 className="text-lg font-semibold text-gray-800 mb-4 flex items-center gap-2">
                    <div className="w-6 h-6 bg-red-100 rounded-full flex items-center justify-center">
                      <span className="text-red-600 font-bold text-sm">1</span>
                    </div>
                    Template with Placeholders
                  </h3>
                  <div className="bg-red-50 border-2 border-red-200 rounded-xl p-6">
                    <pre className="text-sm text-gray-800 whitespace-pre-wrap font-mono">
                      {placeholderPreviewData.originalText}
                    </pre>
                  </div>
                </div>

                {/* After */}
                <div>
                  <h3 className="text-lg font-semibold text-gray-800 mb-4 flex items-center gap-2">
                    <div className="w-6 h-6 bg-green-100 rounded-full flex items-center justify-center">
                      <span className="text-green-600 font-bold text-sm">2</span>
                    </div>
                    Template with Your Data
                  </h3>
                  <div className="bg-green-50 border-2 border-green-200 rounded-xl p-6">
                    <pre className="text-sm text-gray-800 whitespace-pre-wrap font-mono">
                      {placeholderPreviewData.replacedText}
                    </pre>
                  </div>
                </div>
              </div>

              {/* Action Buttons */}
              <div className="flex gap-4 mt-8 pt-6 border-t border-gray-200">
                <button
                  onClick={() => setShowPlaceholderPreview(false)}
                  className="flex-1 px-6 py-3 border border-gray-300 text-gray-700 rounded-xl hover:bg-gray-50 transition-colors font-semibold"
                >
                  Close Preview
                </button>
                <button
                  onClick={() => {
                    setShowPlaceholderPreview(false);
                    // Trigger the actual quote generation
                    const form = document.querySelector('form');
                    if (form) {
                      form.dispatchEvent(new Event('submit', { cancelable: true, bubbles: true }));
                    }
                  }}
                  className="flex-1 px-6 py-3 bg-green-600 text-white rounded-xl hover:bg-green-700 transition-colors font-semibold"
                >
                  Proceed with Generation
                </button>
              </div>
            </div>
          </div>
        )}

        {/* Agreement Preview Modal - Enhanced Large Size */}
        {showAgreementPreview && processedAgreement && (
          <div className="fixed inset-0 bg-black bg-opacity-80 flex items-center justify-center z-50 p-1">
            <div className={`bg-white shadow-2xl w-full h-full overflow-hidden flex flex-col ${
              isFullscreen 
                ? 'max-w-none max-h-none rounded-none' 
                : 'max-w-[98vw] max-h-[99vh] rounded-3xl'
            }`}>
              {/* Header - Ultra Compact */}
              <div className="bg-gradient-to-r from-green-600 via-green-700 to-emerald-600 text-white p-2 flex items-center justify-between flex-shrink-0">
                <div className="flex items-center space-x-3">
                  <div className="w-8 h-8 bg-white bg-opacity-20 rounded-full flex items-center justify-center">
                    <svg className="w-5 h-5" fill="currentColor" viewBox="0 0 20 20">
                      <path fillRule="evenodd" d="M16.707 5.293a1 1 0 010 1.414l-8 8a1 1 0 01-1.414 0l-4-4a1 1 0 011.414-1.414L8 12.586l7.293-7.293a1 1 0 011.414 0z" clipRule="evenodd" />
                    </svg>
                  </div>
                  <div>
                    <h2 className="text-lg font-bold">🎉 Agreement Generated!</h2>
                    <p className="text-green-100 text-xs">
                      {getSelectedTemplateDisplayName()} | {clientInfo.clientName}
                    </p>
                  </div>
                </div>
                <div className="flex items-center gap-2">
                  {/* Essential action buttons in header for agreement preview */}
                  {showAgreementPreview && (
                    <>
                      <button
                        onClick={handleDownloadAgreement}
                        className="text-white hover:text-green-200 transition-colors px-3 py-1 hover:bg-white hover:bg-opacity-10 rounded-lg text-xs font-semibold hidden"
                        title="Download Agreement"
                      >
                        📥 Download
                      </button>
                      <button
                        onClick={handleDownloadAgreementPDF}
                        className="text-white hover:text-green-200 transition-colors px-3 py-1 hover:bg-white hover:bg-opacity-10 rounded-lg text-xs font-semibold"
                        title="Download PDF"
                      >
                        📄 PDF
                      </button>
                      <button
                        onClick={() => setShowApprovalModal(true)}
                        disabled={isStartingWorkflow}
                        className="text-white hover:text-green-200 transition-colors px-3 py-1 hover:bg-white hover:bg-opacity-10 rounded-lg text-xs font-semibold"
                        title="Start Approval Workflow"
                      >
                        <Workflow className="w-3 h-3 inline mr-1" />
                        {isStartingWorkflow ? 'Creating Approval Workflow…' : 'Start Approval Workflow'}
                      </button>
                      <button
                        onClick={handleEmailAgreement}
                        disabled={isEmailingAgreement}
                        className={`transition-colors px-3 py-1 rounded-lg text-xs font-semibold ${
                          isEmailingAgreement
                            ? 'text-green-300 cursor-not-allowed'
                            : 'text-white hover:text-green-200 hover:bg-white hover:bg-opacity-10'
                        }`}
                        title="Send to Deal Desk"
                      >
                        {isEmailingAgreement ? '⏳ Sending...' : '📧 Send'}
                      </button>
                    </>
                  )}
                  <button
                    onClick={() => setIsFullscreen(!isFullscreen)}
                    className="text-white hover:text-green-200 transition-colors p-2 hover:bg-white hover:bg-opacity-10 rounded-full"
                    title={isFullscreen ? "Exit Fullscreen" : "Enter Fullscreen"}
                  >
                    {isFullscreen ? (
                      <svg className="w-6 h-6" fill="none" stroke="currentColor" viewBox="0 0 24 24">
                        <path strokeLinecap="round" strokeLinejoin="round" strokeWidth={2} d="M9 9V4.5M9 9H4.5M9 9L3.5 3.5M15 9h4.5M15 9V4.5M15 9l5.5-5.5M9 15v4.5M9 15H4.5M9 15l-5.5 5.5M15 15h4.5M15 15v4.5m0-4.5l5.5 5.5" />
                      </svg>
                    ) : (
                      <svg className="w-6 h-6" fill="none" stroke="currentColor" viewBox="0 0 24 24">
                        <path strokeLinecap="round" strokeLinejoin="round" strokeWidth={2} d="M4 8V4m0 0h4M4 4l5 5m11-1V4m0 0h-4m4 0l-5 5M4 16v4m0 0h4m-4 0l5-5m11 5l-5-5m5 5v-4m0 4h-4" />
                      </svg>
                    )}
                  </button>
                  <button
                    onClick={() => {
                      setShowAgreementPreview(false);
                      setProcessedAgreement(null);
                      setIsFullscreen(false);
                      // Reset inline preview when closing agreement modal
                      setShowInlinePreview(false);
                      if (previewUrl) {
                        URL.revokeObjectURL(previewUrl);
                        setPreviewUrl(null);
                      }
                    }}
                    className="text-white hover:text-green-200 transition-colors p-2 hover:bg-white hover:bg-opacity-10 rounded-full"
                  >
                    <svg className="w-6 h-6" fill="none" stroke="currentColor" viewBox="0 0 24 24">
                      <path strokeLinecap="round" strokeLinejoin="round" strokeWidth={2} d="M6 18L18 6M6 6l12 12" />
                    </svg>
                  </button>
                </div>
              </div>

              {/* Content - Maximized for Preview */}
              <div className="flex-1 flex flex-col overflow-hidden">
                {/* Success Message - Ultra Compact (hidden in fullscreen) */}
                {!isFullscreen && (
                  <div className="bg-gradient-to-r from-green-50 to-emerald-50 border-l-2 border-green-500 p-2 mx-2 mt-1 mb-2 flex-shrink-0">
                    <div className="flex items-center space-x-2">
                      <div className="w-4 h-4 bg-green-500 rounded-full flex items-center justify-center flex-shrink-0">
                        <svg className="w-3 h-3 text-white" fill="currentColor" viewBox="0 0 20 20">
                          <path fillRule="evenodd" d="M16.707 5.293a1 1 0 010 1.414l-8 8a1 1 0 01-1.414 0l-4-4a1 1 0 011.414-1.414L8 12.586l7.293-7.293a1 1 0 011.414 0z" clipRule="evenodd" />
                        </svg>
                      </div>
                      <p className="text-green-800 font-semibold text-xs">
                        Template processed successfully! Review the preview below.
                      </p>
                    </div>
                  </div>
                )}

                {/* Preview Area - Maximized */}
                <div className={`flex-1 bg-gray-50 border border-gray-300 overflow-hidden flex flex-col min-h-0 ${
                  isFullscreen 
                    ? 'mx-0 mb-0 rounded-none' 
                    : 'mx-2 mb-2 rounded-xl'
                }`}>
                  <div className="bg-white px-3 py-2 border-b border-gray-200 flex items-center justify-between flex-shrink-0">
                    <h3 className="text-sm font-bold text-gray-800">📄 Document Preview</h3>
                    <div className="flex items-center gap-2">
                      {showInlinePreview && (
                        <div className="text-xs text-gray-600 bg-green-50 px-2 py-1 rounded">
                          📄 DOCX Content
                        </div>
                      )}
                      {!showInlinePreview && !showAgreementPreview && (
                        <button
                          onClick={handleViewInline}
                          className="text-xs bg-gradient-to-r from-blue-600 to-blue-700 text-white px-3 py-1 rounded hover:from-blue-700 hover:to-blue-800 transition-all duration-200 font-semibold"
                        >
                          👁️ View Document
                        </button>
                      )}
                    </div>
                  </div>
                  <div className="flex-1 bg-white overflow-hidden min-h-0">
                    {showInlinePreview ? (
                      previewUrl ? (
                        <div className="w-full h-full relative">
                          <iframe
                            src={previewUrl}
                            className="w-full h-full border-0"
                            title="Agreement Document Preview"
                            style={{ 
                              minHeight: '700px',
                              height: '100%',
                              width: '100%'
                            }}
                          />
                          {/* Enhanced zoom controls overlay */}
                          <div className="absolute top-2 right-2 bg-blue-600 text-white text-xs px-2 py-1 rounded shadow-lg flex items-center gap-1">
                            <svg className="w-3 h-3" fill="none" stroke="currentColor" viewBox="0 0 24 24">
                              <path strokeLinecap="round" strokeLinejoin="round" strokeWidth={2} d="M21 21l-6-6m2-5a7 7 0 11-14 0 7 7 0 0114 0zM10 7v3m0 0v3m0-3h3m-3 0H7" />
                            </svg>
                            Use Ctrl +/- to zoom
                          </div>
                          
                          {/* Fullscreen floating action buttons */}
                          {isFullscreen && (
                            <div className="absolute bottom-4 right-4 flex flex-col gap-2">
                              <button
                                onClick={handleDownloadAgreement}
                                className="bg-green-600 hover:bg-green-700 text-white p-3 rounded-full shadow-2xl transition-all duration-200 transform hover:scale-105"
                                title="Download Agreement"
                              >
                                <svg className="w-6 h-6" fill="none" stroke="currentColor" viewBox="0 0 24 24">
                                  <path strokeLinecap="round" strokeLinejoin="round" strokeWidth={2} d="M12 10v6m0 0l-3-3m3 3l3-3m2 8H7a2 2 0 01-2-2V5a2 2 0 012-2h5.586a1 1 0 01.707.293l5.414 5.414a1 1 0 01.293.707V19a2 2 0 01-2 2z" />
                                </svg>
                              </button>
                              <button
                                onClick={handleDownloadAgreementPDF}
                                className="bg-blue-600 hover:bg-blue-700 text-white p-3 rounded-full shadow-2xl transition-all duration-200 transform hover:scale-105"
                                title="Download PDF"
                              >
                                <svg className="w-6 h-6" fill="none" stroke="currentColor" viewBox="0 0 24 24">
                                  <path strokeLinecap="round" strokeLinejoin="round" strokeWidth={2} d="M7 21h10a2 2 0 002-2V9.414a1 1 0 00-.293-.707l-5.414-5.414A1 1 0 0012.586 3H7a2 2 0 00-2 2v14a2 2 0 002 2z" />
                                </svg>
                              </button>
                            </div>
                          )}
                        </div>
                      ) : (
                        <div ref={previewContainerRef} className="document-preview-content w-full h-full overflow-auto p-6 bg-white" style={{ minHeight: '700px' }} />
                      )
                    ) : (
                      <div className="h-full flex items-center justify-center min-h-[400px]">
                        <div className="text-center p-8">
                          <div className="w-24 h-24 bg-gradient-to-br from-green-100 to-emerald-100 rounded-full flex items-center justify-center mx-auto mb-6">
                            <svg className="w-12 h-12 text-green-600" fill="none" stroke="currentColor" viewBox="0 0 24 24">
                              <path strokeLinecap="round" strokeLinejoin="round" strokeWidth={2} d="M9 12h6m-6 4h6m2 5H7a2 2 0 01-2-2V5a2 2 0 012-2h5.586a1 1 0 01.707.293l5.414 5.414a1 1 0 01.293.707V19a2 2 0 01-2 2z" />
                            </svg>
                          </div>
                          <h4 className="text-2xl font-bold text-gray-800 mb-3">Document Ready for Preview</h4>
                          <p className="text-gray-600 text-lg mb-6 max-w-xl mx-auto">
                            Your agreement has been processed successfully with all tokens replaced with actual quote data.
                          </p>
                          <div className="bg-gradient-to-r from-blue-50 to-indigo-50 border-2 border-blue-200 rounded-2xl p-6 mb-6 max-w-2xl mx-auto">
                            <p className="text-blue-800 text-base">
                              <strong>Click "View Document" above</strong> to see the complete agreement with all your data, 
                              or click "Download Agreement" to save the file.
                            </p>
                          </div>
                          <div className="grid grid-cols-2 gap-4 text-sm text-gray-600 max-w-xl mx-auto">
                            <div className="bg-gray-50 p-3 rounded-lg">
                              <p><strong>📋 Template:</strong> {selectedTemplate?.name}</p>
                            </div>
                            <div className="bg-gray-50 p-3 rounded-lg">
                              <p><strong>👤 Client:</strong> {clientInfo.clientName}</p>
                            </div>
                            <div className="bg-gray-50 p-3 rounded-lg">
                              <p><strong>🏢 Company:</strong> {clientInfo.company}</p>
                            </div>
                            <div className="bg-gray-50 p-3 rounded-lg">
                              <p><strong>💰 Total Cost:</strong> {formatCurrency(calculation?.totalCost || 0)}</p>
                            </div>
                          </div>
                        </div>
                      </div>
                    )}
                  </div>
                </div>

                {/* Action Buttons - Ultra Compact (hidden in fullscreen and agreement preview) */}
                {!isFullscreen && !showAgreementPreview && (
                  <div className="bg-white border-t border-gray-200 p-2 flex-shrink-0">
                  <div className="flex gap-2 justify-center flex-wrap">
                    <button
                      onClick={handleDownloadAgreement}
                      className="flex items-center gap-1 px-4 py-2 bg-gradient-to-r from-green-600 to-green-700 text-white rounded-lg hover:from-green-700 hover:to-green-800 transition-all duration-200 font-semibold text-xs shadow-lg"
                    >
                      <svg className="w-3 h-3" fill="none" stroke="currentColor" viewBox="0 0 24 24">
                        <path strokeLinecap="round" strokeLinejoin="round" strokeWidth={2} d="M12 10v6m0 0l-3-3m3 3l3-3m2 8H7a2 2 0 01-2-2V5a2 2 0 012-2h5.586a1 1 0 01.707.293l5.414 5.414a1 1 0 01.293.707V19a2 2 0 01-2 2z" />
                      </svg>
                      📥 Download Agreement
                    </button>
                    {/* Download PDF button with functionality */}
                    <button
                      onClick={handleDownloadAgreementPDF}
                      className="flex items-center gap-1 px-4 py-2 bg-gradient-to-r from-blue-600 to-blue-700 text-white rounded-lg hover:from-blue-700 hover:to-blue-800 transition-all duration-200 font-semibold text-xs shadow-lg"
                    >
                      <svg className="w-3 h-3" fill="none" stroke="currentColor" viewBox="0 0 24 24">
                        <path strokeLinecap="round" strokeLinejoin="round" strokeWidth={2} d="M12 10v6m0 0l-3-3m3 3l3-3m2 8H7a2 2 0 01-2-2V5a2 2 0 012-2h5.586a1 1 0 01.707.293l5.414 5.414a1 1 0 01.293.707V19a2 2 0 01-2 2z" />
                      </svg>
                      📄 Download PDF
                    </button>
                    <button
                      onClick={handleEmailAgreement}
                      disabled={isEmailingAgreement}
                      className={`flex items-center gap-1 px-4 py-2 rounded-lg transition-all duration-200 font-semibold text-xs shadow-lg ${
                        isEmailingAgreement
                          ? 'bg-gray-400 text-gray-200 cursor-not-allowed'
                          : 'bg-gradient-to-r from-purple-600 to-purple-700 text-white hover:from-purple-700 hover:to-purple-800'
                      }`}
                    >
                      {isEmailingAgreement ? (
                        <>
                          <div className="w-3 h-3 border-2 border-white border-t-transparent rounded-full animate-spin"></div>
                          Sending...
                        </>
                      ) : (
                        <>
                          <Mail className="w-3 h-3" />
                          📧 Send to Deal Desk
                        </>
                      )}
                    </button>
                    {/* After agreement generation, always show preview - no hide option */}
                    {showInlinePreview && showAgreementPreview ? (
                      <div className="flex items-center gap-1 px-4 py-2 bg-green-50 text-green-700 rounded-lg border border-green-200">
                        <svg className="w-3 h-3" fill="none" stroke="currentColor" viewBox="0 0 24 24">
                          <path strokeLinecap="round" strokeLinejoin="round" strokeWidth={2} d="M9 12l2 2 4-4m6 2a9 9 0 11-18 0 9 9 0 0118 0z" />
                        </svg>
                        <span className="text-xs font-semibold">📄 Document Loaded</span>
                      </div>
                    ) : showInlinePreview ? (
                      <button
                        onClick={() => {
                          setShowInlinePreview(false);
                          if (previewUrl) {
                            URL.revokeObjectURL(previewUrl);
                            setPreviewUrl(null);
                          }
                        }}
                        className="flex items-center gap-1 px-4 py-2 bg-gradient-to-r from-orange-600 to-orange-700 text-white rounded-lg hover:from-orange-700 hover:to-orange-800 transition-all duration-200 font-semibold text-xs shadow-lg"
                      >
                        <svg className="w-3 h-3" fill="none" stroke="currentColor" viewBox="0 0 24 24">
                          <path strokeLinecap="round" strokeLinejoin="round" strokeWidth={2} d="M13.875 18.825A10.05 10.05 0 0112 19c-4.478 0-8.268-2.943-9.543-7a9.97 9.97 0 011.563-3.029m5.858.908a3 3 0 114.243 4.243M9.878 9.878l4.242 4.242M9.878 9.878L3 3m6.878 6.878L21 21" />
                        </svg>
                        🙈 Hide Document
                      </button>
                    ) : (
                      <button
                        onClick={handleViewInline}
                        className="flex items-center gap-1 px-4 py-2 bg-gradient-to-r from-blue-600 to-blue-700 text-white rounded-lg hover:from-blue-700 hover:to-blue-800 transition-all duration-200 font-semibold text-xs shadow-lg"
                      >
                        <svg className="w-3 h-3" fill="none" stroke="currentColor" viewBox="0 0 24 24">
                          <path strokeLinecap="round" strokeLinejoin="round" strokeWidth={2} d="M15 12a3 3 0 11-6 0 3 3 0 016 0z" />
                          <path strokeLinecap="round" strokeLinejoin="round" strokeWidth={2} d="M2.458 12C3.732 7.943 7.523 5 12 5c4.478 0 8.268 2.943 9.542 7-1.274 4.057-5.064 7-9.542 7-4.477 0-8.268-2.943-9.542-7z" />
                        </svg>
                        👁️ View Document
                      </button>
                    )}
                    <button
                      onClick={() => {
                        setShowAgreementPreview(false);
                        setProcessedAgreement(null);
                        setShowInlinePreview(false);
                        setIsFullscreen(false);
                        if (previewUrl) {
                          URL.revokeObjectURL(previewUrl);
                          setPreviewUrl(null);
                        }
                      }}
                      className="flex items-center gap-1 px-4 py-2 bg-gradient-to-r from-gray-600 to-gray-700 text-white rounded-lg hover:from-gray-700 hover:to-gray-800 transition-all duration-200 font-semibold text-xs shadow-lg"
                    >
                      <svg className="w-3 h-3" fill="none" stroke="currentColor" viewBox="0 0 24 24">
                        <path strokeLinecap="round" strokeLinejoin="round" strokeWidth={2} d="M6 18L18 6M6 6l12 12" />
                      </svg>
                      ❌ Close Preview
                    </button>
                  </div>
                </div>
                )}
              </div>
            </div>
          </div>
        )}

        {/* Approval Workflow Modal */}
        {showApprovalModal && (
          <div className="fixed inset-0 bg-black bg-opacity-50 flex items-center justify-center z-50">
            <div className="bg-white rounded-lg p-6 w-full max-w-md mx-4">
              <div className="flex items-center justify-between mb-4">
                <h3 className="text-lg font-semibold text-gray-900 flex items-center gap-2">
                  <Workflow className="w-5 h-5 text-blue-600" />
                  Start Approval Workflow
                </h3>
                <button
                  onClick={() => setShowApprovalModal(false)}
                  className="text-gray-400 hover:text-gray-600"
                >
                  <X className="w-5 h-5" />
                </button>
              </div>
              
              <p className="text-sm text-gray-600 mb-2">
                Select the Team Approval group. Technical Team, Legal Team, and Deal Desk recipients will use the default emails.
              </p>
              <p className="text-xs text-gray-500 mb-4">
                If any approver denies, the workflow creator will be notified at <span className="font-medium">{workflowCreatorEmail}</span>.
              </p>
              
              <div className="space-y-4">
                <div>
                  <label className="block text-sm font-medium text-gray-700 mb-1">
                    Team Approval Group
                  </label>
                  <select
                    value={teamSelection}
                    onChange={(e) => setTeamSelection(e.target.value)}
                    className="w-full px-3 py-2 border border-gray-300 rounded-lg focus:ring-2 focus:ring-blue-500 focus:border-blue-500"
                  >
<<<<<<< HEAD
                    <option value="SMB">SMB (abhilasha.kandakatla@cloudfuze.com)</option>
                    <option value="AM">AM (abhilasha.kandakatla@cloudfuze.com)</option>
                    <option value="ENT">ENT (abhilasha.kandakatla@cloudfuze.com)</option>
=======
                    <option value="SMB">SMB ({TEAM_APPROVAL_EMAILS.SMB})</option>
                    <option value="AM">AM ({TEAM_APPROVAL_EMAILS.AM})</option>
                    <option value="ENT">ENT ({TEAM_APPROVAL_EMAILS.ENT})</option>
>>>>>>> 87574ed0
                  </select>
                </div>
                
                <div className="text-xs text-gray-500">
                  Defaults:&nbsp;
                  <span className="font-medium">Technical</span> {approvalEmails.role1}&nbsp;•&nbsp;
                  <span className="font-medium">Legal</span> {approvalEmails.role2}&nbsp;•&nbsp;
                  <span className="font-medium">Deal Desk</span> {approvalEmails.role4}
                </div>
                
              </div>
              
              <div className="flex gap-3 mt-6">
                <button
                  onClick={() => setShowApprovalModal(false)}
                  className="flex-1 px-4 py-2 text-gray-700 bg-gray-100 hover:bg-gray-200 rounded-lg transition-colors"
                >
                  Cancel
                </button>
                <button
                  onClick={handleStartApprovalWorkflow}
                  disabled={isStartingWorkflow}
                  className="flex-1 px-4 py-2 bg-blue-600 hover:bg-blue-700 disabled:bg-blue-400 text-white rounded-lg transition-colors flex items-center justify-center gap-2"
                >
                  {isStartingWorkflow ? (
                    <>
                      <div className="w-4 h-4 border-2 border-white border-t-transparent rounded-full animate-spin"></div>
                      Starting...
                    </>
                  ) : (
                    <>
                      <Workflow className="w-4 h-4" />
                      Start Approval Workflow
                    </>
                  )}
                </button>
              </div>
            </div>
          </div>
        )}
    </div>
  );
};

export default QuoteGenerator;<|MERGE_RESOLUTION|>--- conflicted
+++ resolved
@@ -451,15 +451,9 @@
   };
 
   // Helper function to get team approval email based on selection
-<<<<<<< HEAD
-  // All team approvals are routed to Abhilasha's email by default
-  const getTeamApprovalEmail = (_team: string): string => {
-    return 'abhilasha.kandakatla@cloudfuze.com';
-=======
   const getTeamApprovalEmail = (team: string): string => {
     const key = (team || '').toUpperCase();
     return TEAM_APPROVAL_EMAILS[key] || '';
->>>>>>> 87574ed0
   };
 
   const ensureDocxPreviewStylesInjected = () => {
@@ -5049,15 +5043,9 @@
                     onChange={(e) => setTeamSelection(e.target.value)}
                     className="w-full px-3 py-2 border border-gray-300 rounded-lg focus:ring-2 focus:ring-blue-500 focus:border-blue-500"
                   >
-<<<<<<< HEAD
-                    <option value="SMB">SMB (abhilasha.kandakatla@cloudfuze.com)</option>
-                    <option value="AM">AM (abhilasha.kandakatla@cloudfuze.com)</option>
-                    <option value="ENT">ENT (abhilasha.kandakatla@cloudfuze.com)</option>
-=======
                     <option value="SMB">SMB ({TEAM_APPROVAL_EMAILS.SMB})</option>
                     <option value="AM">AM ({TEAM_APPROVAL_EMAILS.AM})</option>
                     <option value="ENT">ENT ({TEAM_APPROVAL_EMAILS.ENT})</option>
->>>>>>> 87574ed0
                   </select>
                 </div>
                 
