import React, { useState, useEffect, useRef } from 'react';
import { PricingCalculation, ConfigurationData, Quote } from '../types/pricing';
import { formatCurrency, getInstanceTypeCost } from '../utils/pricing';
import { 
  FileText, 
  Download, 
  Send, 
  User, 
  Mail, 
  Building, 
  CheckCircle, 
  Users, 
  Sparkles,
  Eye,
  Briefcase,
  Calendar,
  Workflow,
  X
} from 'lucide-react';
import jsPDF from 'jspdf';
import html2canvas from 'html2canvas';
<<<<<<< HEAD
import { convertDocxToPdfLight, downloadBlob } from '../utils/docxToPdfLight';
=======
import { convertDocxToPdfLight } from '../utils/docxToPdfLight';
>>>>>>> acd1056a
import { downloadAndSavePDF } from '../utils/pdfProcessor';
import { convertDocxToPdfExact } from '../utils/docxToPdfExact';
import { sanitizeNameInput, sanitizeEmailInput, sanitizeCompanyInput } from '../utils/emojiSanitizer';
import { useApprovalWorkflows } from '../hooks/useApprovalWorkflows';
<<<<<<< HEAD
=======
import { BACKEND_URL } from '../config/api';
>>>>>>> acd1056a
// EmailJS import removed - now using server-side email with attachment support

// Date formatting helper for mm/dd/yyyy format
function formatDateMMDDYYYY(dateString: string): string {
  console.log('🔍 formatDateMMDDYYYY called with:', dateString, 'type:', typeof dateString);
  
  if (!dateString || dateString === 'N/A' || dateString === 'undefined' || dateString === 'null') {
    console.log('  Returning N/A - empty or invalid dateString');
    return 'N/A';
  }
  
  try {
    let date: Date;
    
    // Handle different date formats
    if (dateString.includes('-')) {
      // Handle YYYY-MM-DD format (from HTML date input)
      date = new Date(dateString + 'T00:00:00');
    } else if (dateString.includes('/')) {
      // Handle MM/DD/YYYY format
      date = new Date(dateString);
    } else {
      // Try parsing as-is
      date = new Date(dateString);
    }
    
    console.log('  Parsed date object:', date);
    console.log('  Date is valid:', !isNaN(date.getTime()));
    console.log('  Date toString:', date.toString());
    
    if (isNaN(date.getTime())) {
      console.log('  Invalid date, returning N/A');
      return 'N/A';
    }
    
    const month = (date.getMonth() + 1).toString().padStart(2, '0');
    const day = date.getDate().toString().padStart(2, '0');
    const year = date.getFullYear();
    const result = `${month}/${day}/${year}`;
    console.log('  Formatted result:', result);
    return result;
  } catch (error) {
    console.error('Error formatting date:', dateString, error);
    return 'N/A';
  }
}

// Helper function to limit consecutive spaces to maximum 5
function limitConsecutiveSpaces(value: string, maxSpaces: number = 5): string {
  // Replace any sequence of more than maxSpaces spaces with exactly maxSpaces spaces
  const spaceRegex = new RegExp(`\\s{${maxSpaces + 1},}`, 'g');
  return value.replace(spaceRegex, ' '.repeat(maxSpaces));
}


interface DealData {
  dealId: string;
  dealName: string;
  amount: string;
  closeDate?: string;
  stage?: string;
  ownerId?: string;
  company?: string;
  companyByContact?: string;
  contactName?: string;
  contactEmail?: string;
}

interface QuoteGeneratorProps {
  calculation: PricingCalculation;
  configuration: ConfigurationData;
  onGenerateQuote: (quote: Quote) => void;
  onConfigurationChange?: (config: ConfigurationData) => void;
  hubspotState?: {
    isConnected: boolean;
    hubspotContacts: any[];
    selectedContact: any;
  };
  onSelectHubSpotContact?: (contact: any) => void;
  companyInfo?: {
    name: string;
    address: string;
    city: string;
    email: string;
    phone: string;
  };
  selectedTemplate?: any;
  onClientInfoChange?: (clientInfo: ClientInfo) => void;
  dealData?: DealData | null;
  configureContactInfo?: {
    clientName: string;
    clientEmail: string;
    company: string;
  } | null;
}

interface ClientInfo {
  clientName: string;
  clientEmail: string;
  company: string;
  effectiveDate?: string;
  discount?: number;
}

const QuoteGenerator: React.FC<QuoteGeneratorProps> = ({
  calculation,
  configuration,
  onGenerateQuote,
  onConfigurationChange,
  hubspotState,
  onSelectHubSpotContact,
  companyInfo,
  selectedTemplate,
  onClientInfoChange,
  dealData,
  configureContactInfo
}) => {
  // Reduced logging for performance
  if (!calculation) {
    console.log('🔍 QuoteGenerator render - calculation is null/undefined');
  }
  
  // Create a fallback calculation if none exists
  const safeCalculation = calculation || {
    userCost: 0,
    dataCost: 0,
    migrationCost: 0,
    instanceCost: 0,
    totalCost: 0,
    tier: {
      id: 'default',
      name: 'Basic' as const,
      perUserCost: 30.0,
      perGBCost: 1.00,
      managedMigrationCost: 300,
      instanceCost: 500,
      userLimits: { from: 1, to: 1000 },
      gbLimits: { from: 1, to: 10000 },
      features: ['Basic support', 'Standard migration', 'Email support', 'Basic reporting']
    }
  };

  // Safety check - if calculation is undefined, show warning but continue
  if (!calculation) {
    console.warn('⚠️ QuoteGenerator: calculation is undefined, using fallback');
    console.warn('⚠️ QuoteGenerator: calculation value:', calculation);
    console.warn('⚠️ QuoteGenerator: configuration value:', configuration);
  }
  const [clientInfo, setClientInfo] = useState<ClientInfo>({
    clientName: '',
    clientEmail: '',
    company: '',
    effectiveDate: '',
    discount: undefined
  });

  // Read discount entered in Configure session
  useEffect(() => {
    const loadDiscount = () => {
      try {
        const saved = localStorage.getItem('cpq_discount');
        if (saved !== null && saved !== '' && !isNaN(Number(saved))) {
          const val = Number(saved);
          setClientInfo(prev => ({ ...prev, discount: val }));
        } else {
          // Clear discount if empty
          setClientInfo(prev => ({ ...prev, discount: undefined }));
        }
      } catch {
        setClientInfo(prev => ({ ...prev, discount: undefined }));
      }
    };

    // Load initial discount
    loadDiscount();

    // Listen for storage events (changes from other components)
    const handleStorageChange = (e: StorageEvent) => {
      if (e.key === 'cpq_discount') {
        loadDiscount();
      }
    };

    // Listen for custom events (immediate updates from same page)
    const handleDiscountUpdate = () => {
      loadDiscount();
    };

    window.addEventListener('storage', handleStorageChange);
    window.addEventListener('discountUpdated', handleDiscountUpdate);

    return () => {
      window.removeEventListener('storage', handleStorageChange);
      window.removeEventListener('discountUpdated', handleDiscountUpdate);
    };
  }, []);

  // Load configuration from sessionStorage if prop is undefined
  useEffect(() => {
    if (!configuration || !calculation) {
      try {
        const savedConfig = sessionStorage.getItem('cpq_configuration_session');
        const savedNav = sessionStorage.getItem('cpq_navigation_state');
        
        if (savedConfig) {
          const parsedConfig = JSON.parse(savedConfig);
          console.log('✅ QuoteGenerator: Loaded configuration from sessionStorage:', parsedConfig);
        }
        
        if (savedNav) {
          const parsedNav = JSON.parse(savedNav);
          if (parsedNav.sessionState?.selectedTier) {
            console.log('✅ QuoteGenerator: Found selectedTier in navigation state:', parsedNav.sessionState.selectedTier);
          }
        }
      } catch (error) {
        console.warn('⚠️ Could not load configuration/calculation from storage:', error);
      }
    }
  }, [configuration, calculation]);

  // Persist and restore Quote session client inputs so they remain across navigation
  useEffect(() => {
    // Load client info from storage on mount
    try {
      const saved = localStorage.getItem('cpq_quote_client_info');
      if (saved) {
        const parsed = JSON.parse(saved);
        setClientInfo((prev) => ({
          ...prev,
          clientName: parsed.clientName || '',
          clientEmail: parsed.clientEmail || '',
          company: parsed.company || '',
          effectiveDate: parsed.effectiveDate || ''
        }));
      }
    } catch {}
  }, []);

  const [showPreview, setShowPreview] = useState(false);
  
  // Add debugging to track discount changes
  useEffect(() => {
    console.log('🔍 Discount changed in QuoteGenerator:', {
      clientInfoDiscount: clientInfo.discount,
      discountPercent: clientInfo.discount ?? 0,
      totalCost: calculation?.totalCost ?? safeCalculation.totalCost,
      showPreview
    });
  }, [clientInfo.discount, showPreview]);
  const [showContactSelector, setShowContactSelector] = useState(false);
  const [quoteId, setQuoteId] = useState<string>('');
  const [isSendingToDealDesk, setIsSendingToDealDesk] = useState(false);
  const [isEmailingAgreement, setIsEmailingAgreement] = useState(false);
  
  // Calculate discount logic - source discount primarily from Configure session (localStorage)
  const totalCost = calculation?.totalCost ?? safeCalculation.totalCost;
  // Read latest discount from sessionStorage as the source of truth, fallback to state
  const storedDiscountPercent = (() => {
    try {
      const raw = sessionStorage.getItem('cpq_discount_session');
      return raw !== null && raw !== '' && !isNaN(Number(raw)) ? Number(raw) : undefined;
    } catch {
      return undefined;
    }
  })();
  const discountPercent = (clientInfo.discount ?? storedDiscountPercent ?? 0);
  
  // Allow discount only when total project cost exceeds $2500
  const isDiscountAllowed = totalCost >= 2500;
  
  // Check if user has entered a valid discount
  const hasValidDiscount = discountPercent > 0 && discountPercent <= 10;
  
  // Calculate final total after discount
  const discountAmount = hasValidDiscount ? totalCost * (discountPercent / 100) : 0;
  const finalTotalAfterDiscount = totalCost - discountAmount;
  
  // Check if discount would bring total below $2500 - if so, don't apply
  const isDiscountValid = hasValidDiscount ? finalTotalAfterDiscount >= 2500 : true;
  
  // Should we show and apply the discount?
  const shouldApplyDiscount = isDiscountAllowed && hasValidDiscount && isDiscountValid;
  
  


  // Generate unique quote ID
  const generateUniqueQuoteId = (): string => {
    const timestamp = Date.now().toString();
    const random = Math.random().toString(36).substring(2, 8).toUpperCase();
    return `Q-${timestamp.slice(-6)}-${random}`;
  };

  // Helper function to update client info and notify parent
  const updateClientInfo = (updates: Partial<ClientInfo>) => {
    // Apply sanitization and space limitation for clientName field
    let processedUpdates = { ...updates };
    if (updates.clientName) {
      processedUpdates.clientName = sanitizeNameInput(updates.clientName);
      processedUpdates.clientName = limitConsecutiveSpaces(processedUpdates.clientName);
    }
    if (updates.clientEmail) {
      processedUpdates.clientEmail = sanitizeEmailInput(updates.clientEmail);
    }
    if (updates.company) {
      processedUpdates.company = sanitizeCompanyInput(updates.company);
    }
    
    const newClientInfo = { ...clientInfo, ...processedUpdates };
    setClientInfo(newClientInfo);
    // Persist to localStorage so the Quote session remains sticky
    try { localStorage.setItem('cpq_quote_client_info', JSON.stringify(newClientInfo)); } catch {}
    
    // Only notify parent when user makes actual changes (not during auto-fill)
    if (onClientInfoChange && (updates.clientName || updates.clientEmail || updates.company || updates.effectiveDate || updates.discount !== undefined)) {
      onClientInfoChange(newClientInfo);
    }
  };

  // Generate quote ID once when component mounts
  useEffect(() => {
    if (!quoteId) {
      setQuoteId(generateUniqueQuoteId());
    }
  }, []); // Empty dependency array - run only once

  // Inject date format styles on component mount
  useEffect(() => {
    ensureDateFormatStylesInjected();
    
    // Force US date format by setting locale
    const dateInputs = document.querySelectorAll('input[type="date"][data-format="mm-dd-yyyy"]');
    dateInputs.forEach((input) => {
      const htmlInput = input as HTMLInputElement;
      htmlInput.lang = 'en-US';
      htmlInput.setAttribute('locale', 'en-US');
    });
  }, []); // Empty dependency array - run only once
  const [showPlaceholderPreview, setShowPlaceholderPreview] = useState(false);
  const [placeholderPreviewData, setPlaceholderPreviewData] = useState<{
    originalText: string;
    replacedText: string;
    placeholders: Array<{placeholder: string, value: string}>;
  } | null>(null);

  // Agreement preview state
  const [processedAgreement, setProcessedAgreement] = useState<Blob | null>(null);
  const [showAgreementPreview, setShowAgreementPreview] = useState(false);
  const [isGeneratingAgreement, setIsGeneratingAgreement] = useState(false);
  const [showInlinePreview, setShowInlinePreview] = useState(false);
  const [previewUrl, setPreviewUrl] = useState<string | null>(null);
  const [isFullscreen, setIsFullscreen] = useState(false);
  const previewContainerRef = useRef<HTMLDivElement | null>(null);

  // Approval workflow state
  const { createWorkflow } = useApprovalWorkflows();
  const [showApprovalModal, setShowApprovalModal] = useState(false);
<<<<<<< HEAD
  const [approvalEmails, setApprovalEmails] = useState({
    role1: '',
    role2: '',
    role3: '',
    role4: ''
=======
  const defaultTechEmail = (import.meta.env.VITE_APPROVAL_TECH_EMAIL as string) || 'anushreddydasari@gmail.com';
  const defaultLegalEmail = (import.meta.env.VITE_APPROVAL_LEGAL_EMAIL as string) || 'anushreddydasari@gmail.com';
  const defaultDealDeskEmail = (import.meta.env.VITE_APPROVAL_DEALDESK_EMAIL as string) || 'anushreddydasari@gmail.com';
  const [approvalEmails, setApprovalEmails] = useState({
    role1: defaultTechEmail,
    role2: defaultLegalEmail,
    role4: defaultDealDeskEmail
>>>>>>> acd1056a
  });
  const [isStartingWorkflow, setIsStartingWorkflow] = useState(false);

  const ensureDocxPreviewStylesInjected = () => {
    const existing = document.getElementById('docx-preview-css');
    if (existing) return;
    const link = document.createElement('link');
    link.id = 'docx-preview-css';
    link.rel = 'stylesheet';
    link.href = 'https://unpkg.com/docx-preview@0.4.1/dist/docx-preview.css';
    document.head.appendChild(link);
  };

  const ensureDateFormatStylesInjected = () => {
    const existing = document.getElementById('date-format-css');
    if (existing) return;
    const style = document.createElement('style');
    style.id = 'date-format-css';
    style.textContent = `
      /* Force US date format order for Chrome/Safari */
      input[type="date"][data-format="mm-dd-yyyy"]::-webkit-datetime-edit-fields-wrapper {
        flex-direction: row;
      }
      input[type="date"][data-format="mm-dd-yyyy"]::-webkit-datetime-edit-month-field {
        order: 1;
      }
      input[type="date"][data-format="mm-dd-yyyy"]::-webkit-datetime-edit-text:nth-of-type(1) {
        order: 2;
      }
      input[type="date"][data-format="mm-dd-yyyy"]::-webkit-datetime-edit-day-field {
        order: 3;
      }
      input[type="date"][data-format="mm-dd-yyyy"]::-webkit-datetime-edit-text:nth-of-type(2) {
        order: 4;
      }
      input[type="date"][data-format="mm-dd-yyyy"]::-webkit-datetime-edit-year-field {
        order: 5;
      }
      
      /* Custom placeholder for empty date inputs */
      input[type="date"][data-format="mm-dd-yyyy"]:not(:focus):invalid {
        color: transparent;
        background-image: none;
        position: relative;
      }
      input[type="date"][data-format="mm-dd-yyyy"]:not(:focus):invalid::before {
        content: "mm-dd-yyyy";
        color: #9CA3AF;
        font-size: 18px;
        position: absolute;
        left: 24px;
        top: 50%;
        transform: translateY(-50%);
        pointer-events: none;
      }
      
      /* Hide default calendar icon when showing custom placeholder */
      input[type="date"][data-format="mm-dd-yyyy"]:not(:focus):invalid::-webkit-calendar-picker-indicator {
        opacity: 0.5;
      }
    `;
    document.head.appendChild(style);
  };

  const delayFrame = () => new Promise<void>((resolve) => requestAnimationFrame(() => resolve()));

  const renderDocxPreview = async (blob: Blob) => {
    try {
      // Validate blob before processing
      if (!blob || blob.size === 0) {
        throw new Error('Document blob is empty or invalid');
      }
      
      console.log('📄 Rendering DOCX preview, blob size:', blob.size, 'bytes, type:', blob.type);
      
      // Check if blob has valid ZIP signature
      const arrayBuffer = await blob.arrayBuffer();
      const uint8Array = new Uint8Array(arrayBuffer);
      if (uint8Array.length < 4 || uint8Array[0] !== 0x50 || uint8Array[1] !== 0x4B) {
        throw new Error('Document is not a valid ZIP/DOCX file (missing ZIP signature)');
      }
      
      ensureDocxPreviewStylesInjected();
      // @ts-ignore - resolved at runtime; types provided via ambient declaration
      const { renderAsync } = await import('docx-preview');
      
      // Ensure container exists in DOM
      setShowInlinePreview(true);
      await delayFrame();
      
      // Wait for container to be available
      let attempts = 0;
      while (!previewContainerRef.current && attempts < 10) {
        await new Promise(resolve => setTimeout(resolve, 100));
        attempts++;
      }
      
      if (!previewContainerRef.current) {
        throw new Error('Preview container not available after waiting');
      }
      
      previewContainerRef.current.innerHTML = '';
      
      await renderAsync(arrayBuffer, previewContainerRef.current as HTMLElement, undefined, {
        inWrapper: true,
        ignoreWidth: false,
        ignoreHeight: false,
        className: 'docx',
        debug: false
      } as any);
      setPreviewUrl(null);
      console.log('✅ DOCX rendered with docx-preview');
    } catch (err) {
      console.warn('⚠️ docx-preview failed, falling back to HTML conversion via mammoth.', err);
      try {
        const mammoth = await import('mammoth');
        const arrayBuffer = await blob.arrayBuffer();
        
        // Validate arrayBuffer for mammoth
        if (arrayBuffer.byteLength === 0) {
          throw new Error('Document arrayBuffer is empty');
        }
        
        const result = await mammoth.convertToHtml({ arrayBuffer } as any);
        const html = `<!DOCTYPE html><html><head><meta charset="UTF-8"><title>Document Preview</title></head><body>${result.value}</body></html>`;
        const htmlBlob = new Blob([html], { type: 'text/html' });
        const url = URL.createObjectURL(htmlBlob);
        setPreviewUrl(url);
        setShowInlinePreview(true);
        console.log('✅ DOCX converted to HTML with mammoth');
      } catch (fallbackErr) {
        console.error('❌ HTML fallback also failed:', fallbackErr);
        // Show error message to user
        if (previewContainerRef.current) {
          previewContainerRef.current.innerHTML = `
            <div style="padding: 20px; text-align: center; color: #666;">
              <h3>Document Preview Unavailable</h3>
              <p>The document could not be previewed due to formatting issues.</p>
              <p>You can still download the document using the buttons below.</p>
            </div>
          `;
        }
      }
    }
  };

  // Auto-populate client info from configure session (HIGHEST PRIORITY)
  useEffect(() => {
    console.log('🔍 QuoteGenerator: configureContactInfo changed:', configureContactInfo);
    if (configureContactInfo) {
      console.log('✅ HIGHEST PRIORITY: Auto-filling client info from configure session:', configureContactInfo);
      setClientInfo(configureContactInfo);
    } else {
      console.log('⚠️ No configureContactInfo available, will use HubSpot or default');
    }
  }, [configureContactInfo]);

  // Auto-populate client info when HubSpot contact is selected (only if no configure contact info)
  useEffect(() => {
    if (hubspotState?.selectedContact && !configureContactInfo) {
      const contact = hubspotState.selectedContact;
      console.log('🔍 Auto-filling client info from HubSpot contact:', contact);
      console.log('📄 Contact properties:', contact.properties);
      
      // Extract company name from email domain if company field is not available
      const extractCompanyFromEmail = (email: string): string => {
        if (!email) return '';
        const domain = email.split('@')[1];
        if (!domain) return '';
        
        // Remove common TLDs and format as company name
        const companyName = domain
          .replace(/\.(com|org|net|edu|gov|co|io|ai)$/i, '')
          .split('.')
          .map(part => part.charAt(0).toUpperCase() + part.slice(1))
          .join(' ');
        
        return companyName;
      };
      
      const newClientInfo = {
        clientName: `${contact.properties.firstname || ''} ${contact.properties.lastname || ''}`.trim(),
        clientEmail: contact.properties.email || '',
        company: contact.properties.company || extractCompanyFromEmail(contact.properties.email || '')
      };
      
      console.log('✅ New client info to set:', newClientInfo);
      console.log('🏢 Company source:', contact.properties.company ? 'HubSpot company field' : 'Email domain extraction');
      setClientInfo(newClientInfo);
    }
  }, [hubspotState?.selectedContact, configureContactInfo]);

  // Clear client info when HubSpot is disconnected
  useEffect(() => {
    if (!hubspotState?.isConnected) {
      setClientInfo({
        clientName: '',
        clientEmail: '',
        company: '',
        effectiveDate: ''
      });
    }
  }, [hubspotState?.isConnected]);

  // Auto-populate client info from deal data (only if no configure contact info)
  useEffect(() => {
    if (dealData && !hubspotState?.selectedContact && !configureContactInfo) {
      console.log('🔍 Auto-filling client info from deal data:', dealData);
      
      const newClientInfo = {
        clientName: dealData.contactName || dealData.dealName || '',
        clientEmail: dealData.contactEmail || '',
        company: dealData.companyByContact || dealData.company || dealData.dealName.split(' ')[0] + ' Inc.'
      };
      
      console.log('✅ New client info from deal data:', newClientInfo);
      setClientInfo(newClientInfo);
    } else if (configureContactInfo) {
      console.log('⏭️ Skipping deal data auto-fill - configureContactInfo has priority');
    }
  }, [dealData, hubspotState?.selectedContact, configureContactInfo]);

  // REMOVED: useEffect that was causing infinite loop by calling onClientInfoChange on every render
  // onClientInfoChange will be called only when user makes actual changes to client info

  // REMOVED: Duplicate useEffect that was causing infinite loop

  // Debug logging removed to prevent console spam

  // Safety check - ensure we have required props
  if (!calculation || !configuration) {
    return (
      <div className="max-w-4xl mx-auto p-8">
        <div className="text-center">
          <div className="w-16 h-16 bg-gray-100 rounded-full flex items-center justify-center mx-auto mb-4">
            <FileText className="w-8 h-8 text-gray-400" />
          </div>
          <h2 className="text-2xl font-bold text-gray-800 mb-2">Missing Configuration</h2>
          <p className="text-gray-600">
            Please ensure you have selected a pricing tier and configuration before generating a quote.
          </p>
        </div>
      </div>
    );
  }

  const handleSendToDealDesk = async () => {
    // Validate discount is not more than 10%
    if (clientInfo.discount && clientInfo.discount > 10) {
      alert('Discount cannot be more than 10%. Please adjust the discount value.');
      return;
    }
    
    // Validate discount doesn't bring total below $2500
    if (clientInfo.discount && clientInfo.discount > 0) {
      const finalTotal = (calculation?.totalCost ?? safeCalculation.totalCost) * (1 - (clientInfo.discount / 100));
      if (finalTotal < 2500) {
        alert(`Discount cannot be applied. Final total would be $${finalTotal.toFixed(2)}, which is below the minimum of $2,500.`);
        return;
      }
    }
    
    setIsSendingToDealDesk(true);
    
    try {
      // Create quote data for deal desk
      const quoteData: Quote = {
        id: `quote-${Date.now()}`,
        clientName: clientInfo.clientName,
        clientEmail: clientInfo.clientEmail,
        company: clientInfo.company,
        configuration: configuration,
        selectedTier: safeCalculation.tier,
        calculation: safeCalculation,
        status: 'draft' as const,
        createdAt: new Date(),
        templateUsed: selectedTemplate ? {
          id: selectedTemplate.id,
          name: selectedTemplate.name,
          isDefault: false
        } : { id: 'default', name: 'Default Template', isDefault: true },
        dealData: dealData
      };
      
      console.log('📤 Sending quote to Deal Desk:', quoteData);
      // Prepare email content
      const emailSubject = `New Quote Request - ${clientInfo.company} - ${clientInfo.clientName}`;
      const emailBody = `
New Quote Request for Deal Desk Review

CONTACT INFORMATION:
- Contact Name: ${clientInfo.clientName}
- Email: ${clientInfo.clientEmail}
- Legal Entity Name: ${clientInfo.company}
- Discount Applied: ${clientInfo.discount ?? 0}%

PROJECT CONFIGURATION:
- Number of Users: ${configuration?.numberOfUsers || 'N/A'}
- Instance Type: ${configuration?.instanceType || 'N/A'}
- Number of Instances: ${configuration?.numberOfInstances || 'N/A'}
- Duration: ${configuration?.duration || 'N/A'} months
- Migration Type: ${configuration?.migrationType || 'N/A'}
- Data Size: ${configuration?.dataSizeGB || 'N/A'} GB

PRICING BREAKDOWN (${safeCalculation.tier.name} Plan):
- User Costs: ${formatCurrency(safeCalculation.userCost)}
- Data Costs: ${formatCurrency(safeCalculation.dataCost)}
- Migration Services: ${formatCurrency(safeCalculation.migrationCost)}
- Instance Costs: ${formatCurrency(safeCalculation.instanceCost)}
- Subtotal: ${formatCurrency(safeCalculation.totalCost)}
${(clientInfo.discount ?? 0) > 0 ? `- Discount (${clientInfo.discount}%): -${formatCurrency(safeCalculation.totalCost * ((clientInfo.discount ?? 0) / 100))}` : ''}
- Final Total: ${formatCurrency(shouldApplyDiscount ? finalTotalAfterDiscount : totalCost)}

DEAL INFORMATION:
- Deal ID: ${dealData?.dealId || 'N/A'}
- Deal Name: ${dealData?.dealName || 'N/A'}
- Deal Amount: ${dealData?.amount || 'N/A'}
- Deal Stage: ${dealData?.stage || 'N/A'}

TEMPLATE USED:
- Template: ${selectedTemplate?.name || 'Default Template'}
- Template ID: ${selectedTemplate?.id || 'default'}

Please review this quote and approve or provide feedback.

Generated on: ${new Date().toLocaleString('en-US', { timeZone: 'America/New_York' })}
Quote ID: ${quoteData.id}
      `.trim();

      // Send email directly through backend API
      const dealDeskEmail = 'dealdesk@cloudfuze.com'; // Replace with actual deal desk email
      
<<<<<<< HEAD
      const backendUrl = import.meta.env.VITE_BACKEND_URL || 'http://localhost:3001';
      const response = await fetch(`${backendUrl}/api/email/send`, {
=======
      const response = await fetch(`${BACKEND_URL}/api/email/send`, {
>>>>>>> acd1056a
        method: 'POST',
        headers: { 'Content-Type': 'application/json' },
        body: JSON.stringify({
          to: dealDeskEmail,
          subject: emailSubject,
          message: emailBody
        })
      });
      
      if (!response.ok) {
        const errorData = await response.json().catch(() => ({ message: 'Unknown error' }));
        
        // Handle specific email configuration errors
        if (response.status === 500 && errorData.message?.includes('Email configuration not set')) {
          alert(`❌ Email Not Configured\n\nThe server needs email configuration to send emails.\n\nPlease contact your administrator to:\n1. Create a .env file with EMAIL_USER and EMAIL_PASS\n2. Set up Gmail App Password\n3. Restart the server\n\nAlternatively, you can use the manual email option.`);
          
          // Fallback to mailto link
          const mailtoLink = `mailto:${dealDeskEmail}?subject=${encodeURIComponent(emailSubject)}&body=${encodeURIComponent(emailBody)}`;
      window.open(mailtoLink, '_blank');
          alert('📧 Email client opened as fallback. Please send the email manually.');
          return;
        }
        
        throw new Error(errorData.message || `Server error ${response.status}`);
      }
      
      const result = await response.json();
      if (result?.success) {
        alert(`✅ Quote sent to Deal Desk successfully!\n\n📧 Message ID: ${result.messageId}\n📧 Sent to: ${dealDeskEmail}\n\nThe Deal Desk team will review your quote and provide feedback.`);
      } else {
        throw new Error(result?.message || 'Unknown server response');
      }
      
    } catch (error) {
      console.error('Error sending to Deal Desk:', error);
      alert('Error preparing email. Please try again or contact support.');
    } finally {
      setIsSendingToDealDesk(false);
    }
  };

  // Send generated agreement via email (DOCX attachment)
  const handleEmailAgreement = async () => {
    try {
      if (!selectedTemplate) {
        alert('Please select a template first in the Template session.');
        return;
      }

      setIsEmailingAgreement(true);

      // Ensure we have an agreement generated
      let agreementBlob: Blob | null = processedAgreement;

      if (!agreementBlob && selectedTemplate?.file && selectedTemplate.file.type === 'application/vnd.openxmlformats-officedocument.wordprocessingml.document') {
        const { DocxTemplateProcessor } = await import('../utils/docxTemplateProcessor');

        const companyName = (configureContactInfo?.company || clientInfo.company || dealData?.companyByContact || dealData?.company || 'Your Company');
        const finalCompanyName = (!companyName || companyName === 'undefined' || companyName === 'null' || companyName === '' || companyName === 'Demo Company Inc.') ? 'Your Company' : companyName;
        const userCount = configuration?.numberOfUsers || 1;
        const userCost = calculation?.userCost ?? safeCalculation.userCost;
        const migrationCost = calculation?.migrationCost ?? safeCalculation.migrationCost;
        const totalCost = calculation?.totalCost ?? safeCalculation.totalCost;
        const duration = configuration?.duration || 1;
        const migrationType = configuration?.migrationType || 'Content';
        const clientName = clientInfo.clientName || dealData?.contactName || 'Contact Name';
        const clientEmail = clientInfo.clientEmail || dealData?.contactEmail || 'contact@email.com';

        // Calculate comprehensive pricing breakdown
        const dataCost = calculation?.dataCost ?? safeCalculation.dataCost;
        const instanceCost = calculation?.instanceCost ?? safeCalculation.instanceCost;
        const tierName = calculation?.tier?.name ?? safeCalculation.tier.name;
        const instanceType = configuration?.instanceType || 'Standard';
        const numberOfInstances = configuration?.numberOfInstances || 1;
        const dataSizeGB = configuration?.dataSizeGB ?? 0;
        
        // Debug: Log data size for email function
        console.log('🔍 EMAIL FUNCTION - DATA SIZE DEBUG:');
        console.log('  configuration?.dataSizeGB:', configuration?.dataSizeGB);
        console.log('  Final dataSizeGB value:', dataSizeGB);
        console.log('  dataCost value:', dataCost);
        
        // Calculate discount for this function scope
        const localDiscountPercent = clientInfo.discount ?? 0;
        const localDiscountAmount = localDiscountPercent > 0 ? totalCost * (localDiscountPercent / 100) : 0;
        
        const templateData: Record<string, string> = {
          // Core company and client information
          '{{Company Name}}': finalCompanyName,
          '{{ Company Name }}': finalCompanyName,
          '{{Company_Name}}': finalCompanyName,
          '{{ Company_Name }}': finalCompanyName,
          '{{company name}}': finalCompanyName,
          '{{clientName}}': clientName,
          '{{client_name}}': clientName,
          '{{email}}': clientEmail,
          '{{client_email}}': clientEmail,
          
          // Project configuration
          '{{users_count}}': (userCount || 1).toString(),
          '{{userscount}}': (userCount || 1).toString(),
          '{{users}}': (userCount || 1).toString(),
          '{{number_of_users}}': (userCount || 1).toString(),
          '{{instance_type}}': instanceType,
          '{{instanceType}}': instanceType,
          '{{instance_type_cost}}': formatCurrency(getInstanceTypeCost(instanceType)),
          '{{number_of_instances}}': numberOfInstances.toString(),
          '{{numberOfInstances}}': numberOfInstances.toString(),
          '{{instances}}': numberOfInstances.toString(),
          '{{Duration of months}}': (duration || 1).toString(),
          '{{Duration_of_months}}': (duration || 1).toString(),
          '{{Suration_of_months}}': (duration || 1).toString(), // Handle typo version
          '{{duration_months}}': (duration || 1).toString(),
          '{{duration}}': (duration || 1).toString(),
          '{{migration type}}': migrationType,
          '{{migration_type}}': migrationType,
          '{{migrationType}}': migrationType,
          '{{data_size}}': (dataSizeGB ?? 0).toString(),
          '{{dataSizeGB}}': (dataSizeGB ?? 0).toString(),
          '{{data_size_gb}}': (dataSizeGB ?? 0).toString(),
          
          // Pricing breakdown - all costs
          '{{users_cost}}': formatCurrency(userCost || 0),
          '{{user_cost}}': formatCurrency(userCost || 0),
          '{{userCost}}': formatCurrency(userCost || 0),
          '{{price_data}}': formatCurrency(dataCost),
          '{{data_cost}}': formatCurrency(dataCost),
          '{{dataCost}}': formatCurrency(dataCost),
          '{{price_migration}}': formatCurrency(migrationCost || 0),
          '{{migration_cost}}': formatCurrency(migrationCost || 0),
          '{{migration_price}}': formatCurrency(migrationCost || 0),
          '{{migrationCost}}': formatCurrency(migrationCost || 0),
          '{{instance_cost}}': formatCurrency(instanceCost),
          '{{instanceCost}}': formatCurrency(instanceCost),
          '{{instance_costs}}': formatCurrency(instanceCost),
          
          // Per-user cost calculations - fixed to match pricing display
          '{{per_user_cost}}': formatCurrency((userCost || 0) / (userCount || 1)),
          '{{per_user_monthly_cost}}': formatCurrency((userCost || 0) / ((userCount || 1) * (duration || 1))),
          '{{user_rate}}': formatCurrency((userCost || 0) / (userCount || 1)),
          '{{monthly_user_rate}}': formatCurrency((userCost || 0) / ((userCount || 1) * (duration || 1))),
          
          // Per-data cost calculations - cost per GB
          '{{per_data_cost}}': (() => {
            const safeDataSize = dataSizeGB ?? 0;
            const safeDataCost = dataCost ?? 0;
            const perDataCost = safeDataSize > 0 ? safeDataCost / safeDataSize : 0;
            console.log('🔍 PER_DATA_COST CALCULATION (handleEmailAgreement):', {
              dataSizeGB: safeDataSize,
              dataCost: safeDataCost,
              perDataCost: perDataCost,
              formatted: formatCurrency(perDataCost)
            });
            return formatCurrency(perDataCost);
          })(),
          
          // Total pricing
          '{{total price}}': formatCurrency(totalCost || 0),
          '{{total_price}}': formatCurrency(totalCost || 0),
          '{{totalPrice}}': formatCurrency(totalCost || 0),
          '{{prices}}': formatCurrency(totalCost || 0),
          '{{subtotal}}': formatCurrency(totalCost || 0),
          '{{sub_total}}': formatCurrency(totalCost || 0),
          
          // Discount information - hide discount tokens when discount is 0
          '{{discount}}': (shouldApplyDiscount && discountPercent > 0) ? discountPercent.toString() : '',
          '{{discount_percent}}': (shouldApplyDiscount && discountPercent > 0) ? discountPercent.toString() : '',
          '{{discount_percentage}}': (shouldApplyDiscount && discountPercent > 0) ? discountPercent.toString() : '',
          '{{discount_amount}}': (shouldApplyDiscount && localDiscountAmount > 0) ? `-${formatCurrency(localDiscountAmount)}` : '',
          '{{discountAmount}}': (shouldApplyDiscount && localDiscountAmount > 0) ? `-${formatCurrency(localDiscountAmount)}` : '',
          '{{discount_text}}': (shouldApplyDiscount && discountPercent > 0) ? `Discount (${discountPercent}%)` : '',
          '{{discount_line}}': (shouldApplyDiscount && localDiscountAmount > 0) ? `Discount (${discountPercent}%) - ${formatCurrency(localDiscountAmount)}` : '',
          // Some templates may have a static label cell; clear it when no discount
          '{{discount_label}}': (shouldApplyDiscount && discountPercent > 0) ? 'Discount' : '',
          // Special tokens for conditional display in templates
          '{{show_discount}}': (shouldApplyDiscount && discountPercent > 0) ? 'true' : '',
          '{{hide_discount}}': (shouldApplyDiscount && discountPercent > 0) ? '' : 'true',
          // Additional conditional tokens
          '{{if_discount}}': (shouldApplyDiscount && discountPercent > 0) ? 'show' : 'hide',
          '{{discount_row}}': (shouldApplyDiscount && localDiscountAmount > 0) ? `<tr><td>Discount (${discountPercent}%)</td><td>-${formatCurrency(localDiscountAmount)}</td></tr>` : '',
          '{{total_after_discount}}': formatCurrency(shouldApplyDiscount ? finalTotalAfterDiscount : totalCost),
          '{{total_price_discount}}': formatCurrency(shouldApplyDiscount ? finalTotalAfterDiscount : totalCost),
          '{{final_total}}': formatCurrency(shouldApplyDiscount ? finalTotalAfterDiscount : totalCost),
          '{{finalTotal}}': formatCurrency(shouldApplyDiscount ? finalTotalAfterDiscount : totalCost),
          
          // Plan and tier information
          '{{tier_name}}': tierName,
          '{{tierName}}': tierName,
          '{{plan_name}}': tierName,
          '{{planName}}': tierName,
          '{{plan}}': tierName,
          
          // Date information
          '{{date}}': clientInfo.effectiveDate ? formatDateMMDDYYYY(clientInfo.effectiveDate) : formatDateMMDDYYYY(new Date().toISOString().split('T')[0]),
          '{{Date}}': clientInfo.effectiveDate ? formatDateMMDDYYYY(clientInfo.effectiveDate) : formatDateMMDDYYYY(new Date().toISOString().split('T')[0]),
          '{{current_date}}': clientInfo.effectiveDate ? formatDateMMDDYYYY(clientInfo.effectiveDate) : formatDateMMDDYYYY(new Date().toISOString().split('T')[0]),
          '{{currentDate}}': clientInfo.effectiveDate ? formatDateMMDDYYYY(clientInfo.effectiveDate) : formatDateMMDDYYYY(new Date().toISOString().split('T')[0]),
          '{{generation_date}}': clientInfo.effectiveDate ? formatDateMMDDYYYY(clientInfo.effectiveDate) : formatDateMMDDYYYY(new Date().toISOString().split('T')[0]),
          '{{effective_date}}': clientInfo.effectiveDate ? formatDateMMDDYYYY(clientInfo.effectiveDate) : formatDateMMDDYYYY(new Date().toISOString().split('T')[0]),
          '{{effectiveDate}}': clientInfo.effectiveDate ? formatDateMMDDYYYY(clientInfo.effectiveDate) : formatDateMMDDYYYY(new Date().toISOString().split('T')[0]),
          
          // Deal information (if available)
          '{{deal_id}}': dealData?.dealId || 'N/A',
          '{{dealId}}': dealData?.dealId || 'N/A',
          '{{deal_name}}': dealData?.dealName || 'N/A',
          '{{dealName}}': dealData?.dealName || 'N/A',
          '{{deal_amount}}': dealData?.amount || 'N/A',
          '{{dealAmount}}': dealData?.amount || 'N/A',
          '{{deal_stage}}': dealData?.stage || 'N/A',
          '{{dealStage}}': dealData?.stage || 'N/A',
          
          // Messages from configuration
          '{{messages}}': (configuration?.messages || 0).toString(),
          '{{message}}': (configuration?.messages || 0).toString(),
          '{{message_count}}': (configuration?.messages || 0).toString(),
          '{{notes}}': (configuration?.messages || 0).toString(),
          '{{additional_notes}}': (configuration?.messages || 0).toString(),
          '{{additionalNotes}}': (configuration?.messages || 0).toString(),
          '{{custom_message}}': (configuration?.messages || 0).toString(),
          '{{customMessage}}': (configuration?.messages || 0).toString(),
          '{{number_of_messages}}': (configuration?.messages || 0).toString(),
          '{{numberOfMessages}}': (configuration?.messages || 0).toString(),
          '{{messages_count}}': (configuration?.messages || 0).toString(),
          
          // Additional metadata
          '{{template_name}}': selectedTemplate?.name || 'Default Template',
          '{{templateName}}': selectedTemplate?.name || 'Default Template',
          '{{agreement_id}}': `AGR-${Date.now().toString().slice(-8)}`,
          '{{agreementId}}': `AGR-${Date.now().toString().slice(-8)}`,
          '{{quote_id}}': `QTE-${Date.now().toString().slice(-8)}`,
          '{{quoteId}}': `QTE-${Date.now().toString().slice(-8)}`
        };

        const result = await DocxTemplateProcessor.processDocxTemplate(selectedTemplate.file as File, templateData);
        if (result.success && result.processedDocx) {
          agreementBlob = result.processedDocx;
          setProcessedAgreement(result.processedDocx);
        } else {
          alert('Failed to generate the agreement. Please try again.');
          setIsEmailingAgreement(false);
          return;
        }
      }

      if (!agreementBlob) {
        alert('Agreement not generated yet. Click Preview Agreement first.');
        setIsEmailingAgreement(false);
        return;
      }

      // Send directly to CloudFuze sales operations
      const to = 'salesops@cloudfuze.com';

      const emailCompanyName = clientInfo.company || dealData?.companyByContact || dealData?.company || 'Client';
      const emailClientName = clientInfo.clientName || dealData?.contactName || 'Valued Client';
      
      const subject = `CloudFuze Service Agreement - ${emailCompanyName} - ${new Date().toLocaleDateString()}`;
      
      // Calculate all pricing components
      const userCost = calculation?.userCost ?? safeCalculation.userCost;
      const dataCost = calculation?.dataCost ?? safeCalculation.dataCost;
      const migrationCost = calculation?.migrationCost ?? safeCalculation.migrationCost;
      const instanceCost = calculation?.instanceCost ?? safeCalculation.instanceCost;
      const subtotal = calculation?.totalCost ?? safeCalculation.totalCost;
      const discountAmount = (clientInfo.discount ?? 0) > 0 ? (subtotal * ((clientInfo.discount ?? 0) / 100)) : 0;
      const finalTotal = shouldApplyDiscount ? finalTotalAfterDiscount : subtotal;
      const tierName = calculation?.tier?.name ?? safeCalculation.tier.name;
      
      const message = `Dear ${emailClientName},

Thank you for choosing CloudFuze for your data migration needs. Please find your comprehensive service agreement attached for review.

CONTACT INFORMATION:
- Contact Name: ${emailClientName}
- Email: ${clientInfo.clientEmail || dealData?.contactEmail || 'N/A'}
- Legal Entity Name: ${emailCompanyName}
- Discount Applied: ${clientInfo.discount || 0}%

PROJECT CONFIGURATION:
- Number of Users: ${configuration?.numberOfUsers || 'N/A'}
- Instance Type: ${configuration?.instanceType || 'N/A'}
- Number of Instances: ${configuration?.numberOfInstances || 'N/A'}
- Duration: ${configuration?.duration || 'N/A'} months
- Migration Type: ${configuration?.migrationType || 'N/A'}
- Data Size: ${configuration?.dataSizeGB || 'N/A'} GB

PRICING BREAKDOWN (${tierName} Plan):
- User Costs: ${formatCurrency(userCost)}
- Data Costs: ${formatCurrency(dataCost)}
- Migration Services: ${formatCurrency(migrationCost)}
- Instance Costs: ${formatCurrency(instanceCost)}
- Subtotal: ${formatCurrency(subtotal)}
${discountAmount > 0 ? `- Discount (${clientInfo.discount}%): -${formatCurrency(discountAmount)}` : ''}
- Final Total: ${formatCurrency(finalTotal)}

${dealData ? `DEAL INFORMATION:
- Deal ID: ${dealData.dealId || 'N/A'}
- Deal Name: ${dealData.dealName || 'N/A'}
- Deal Amount: ${dealData.amount || 'N/A'}
- Deal Stage: ${dealData.stage || 'N/A'}

` : ''}NEXT STEPS:
1. Review the attached service agreement carefully
2. Contact us with any questions or concerns
3. Sign and return the agreement to proceed
4. Our team will begin migration setup upon receipt

SUPPORT CONTACT:
For questions about this agreement or your migration project, please contact:
- Email: support@cloudfuze.com
- Phone: +1 (555) 123-4567
- Portal: https://portal.cloudfuze.com

Thank you for trusting CloudFuze with your data migration needs. We look forward to delivering a successful migration experience!

Best regards,
CloudFuze Sales Team

---
This agreement was generated on ${new Date().toLocaleString('en-US', { timeZone: 'America/New_York' })} EST using CloudFuze Zenop.ai Pro.
Agreement ID: AGR-${Date.now().toString().slice(-8)}
Template: ${selectedTemplate?.name || 'Default Template'}`;

      const formData = new FormData();
      const filenameBase = (clientInfo.company || 'Company').replace(/[^a-zA-Z0-9]/g, '_');
      const timestamp = new Date().toISOString().slice(0, 10);
      const attachmentName = `${filenameBase}_Agreement_${timestamp}.docx`;

      // Add form data for server-side email with attachment
      formData.append('to', to);
      formData.append('subject', subject);
      formData.append('message', message);
      formData.append('attachment', agreementBlob, attachmentName);

      console.log('📧 Sending email via server with attachment:', {
        to,
        subject,
        attachmentName,
        attachmentSize: agreementBlob.size
      });

      // Send email using server-side endpoint with attachment
<<<<<<< HEAD
      const response = await fetch(`${backendUrl}/api/email/send`, {
=======
      const response = await fetch(`${BACKEND_URL}/api/email/send`, {
>>>>>>> acd1056a
        method: 'POST',
        body: formData
      });

      const result = await response.json();

      if (result.success) {
        console.log('📧 Email send response:', result);
        console.log('📧 SendGrid Status Code:', result.statusCode);
        console.log('📧 Message ID:', result.messageId);
        
        // Show more detailed success message
        const messageId = result.messageId ? `\nMessage ID: ${result.messageId}` : '';
        const statusCode = result.statusCode ? `\nStatus: ${result.statusCode}` : '';
        alert(`✅ Agreement emailed successfully to salesops@cloudfuze.com!${messageId}${statusCode}\n\nNote: The email has been sent to CloudFuze Sales Operations.`);
      } else {
        throw new Error(result.message);
      }
    } catch (err: any) {
      console.error('Error emailing agreement:', err);
      
      // Provide helpful error messages
      const errorMessage = err.message || 'Unknown error';
      if (errorMessage.includes('Network')) {
        alert('❌ Network Error\n\nCould not connect to the server. Please check:\n• Is the backend server running?\n• Is the server URL correct?\n• Check your internet connection');
      } else if (errorMessage.includes('credentials') || errorMessage.includes('authentication')) {
        alert('❌ Email Authentication Failed\n\nEmail credentials are invalid. Please contact your administrator to:\n• Verify Gmail credentials in .env file\n• Check if App Password is correct\n• Restart the server after updating credentials');
      } else {
        alert(`❌ Failed to send agreement email\n\nError: ${errorMessage}\n\nPlease try again or download the agreement manually.`);
      }
    } finally {
      setIsEmailingAgreement(false);
    }
  };

  const handleSubmit = (e: React.FormEvent) => {
    e.preventDefault();
    
    console.log('🔍 handleSubmit - dealData:', dealData);
    
    // Validate discount is not more than 10%
    if (clientInfo.discount && clientInfo.discount > 10) {
      alert('Discount cannot be more than 10%. Please adjust the discount value.');
      return;
    }
    
    // Validate discount doesn't bring total below $2500
    if (clientInfo.discount && clientInfo.discount > 0) {
      const finalTotal = (calculation?.totalCost ?? safeCalculation.totalCost) * (1 - (clientInfo.discount / 100));
      if (finalTotal < 2500) {
        alert(`Discount cannot be applied. Final total would be $${finalTotal.toFixed(2)}, which is below the minimum of $2,500.`);
        return;
      }
    }
    
    if (onGenerateQuote) {
      // Create quote object with deal information including discount
      const quoteData: Quote = {
        id: `quote-001`,
        clientName: clientInfo.clientName,
        clientEmail: clientInfo.clientEmail,
        company: clientInfo.company,
        configuration: configuration,
        selectedTier: safeCalculation.tier,
        calculation: safeCalculation,
        status: 'draft' as const,
        createdAt: new Date(),
        templateUsed: selectedTemplate ? {
          id: selectedTemplate.id,
          name: selectedTemplate.name,
          isDefault: false
        } : { id: 'default', name: 'Default Template', isDefault: true },
        dealData: dealData,
        discount: clientInfo.discount // Add discount to quote data
      };
      
      console.log('📝 Sending quote data:', quoteData);
      onGenerateQuote(quoteData);
      
      // Automatically open quote preview instead of showing success message
      setShowPreview(true);
    }
  };

  const handleContactSelect = (contact: any) => {
    if (onSelectHubSpotContact) {
      onSelectHubSpotContact(contact);
    }
    setShowContactSelector(false);
  };

  const generatePlaceholderPreview = () => {
    if (!selectedTemplate) return;

    // Create quote object for preview
    const quote = {
      id: `quote-001`,
      clientName: clientInfo.clientName,
      clientEmail: clientInfo.clientEmail,
      company: clientInfo.company,
      configuration: configuration,
      calculation: safeCalculation,
      selectedTier: safeCalculation.tier,
      status: 'draft' as const,
      createdAt: new Date(),
      templateUsed: {
        id: selectedTemplate.id,
        name: selectedTemplate.name,
        isDefault: false
      }
    };

    const quoteNumber = `CPQ-001`;

    // Define placeholder mappings - match exact placeholders from template
    const placeholderMappings = {
      '{{Company Name}}': quote.company || 'Company Name',
      '{{migration type}}': quote.configuration.migrationType,
      '{{userscount}}': quote.configuration.numberOfUsers.toString(),
      '{{price_migration}}': formatCurrency(safeCalculation.migrationCost),
      '{{price_data}}': formatCurrency(safeCalculation.userCost + safeCalculation.dataCost + safeCalculation.instanceCost),
      '{{Duration of months}}': quote.configuration.duration.toString(),
      '{{instance_users}}': quote.configuration.numberOfInstances.toString(),
      '{{instance_type}}': quote.configuration.instanceType || 'Standard',
      '{{instance_type_cost}}': formatCurrency(getInstanceTypeCost(quote.configuration.instanceType || 'Standard')),
      '{{per_user_cost}}': formatCurrency((safeCalculation.userCost || 0) / (quote.configuration.numberOfUsers || 1)),
      '{{data_size}}': (quote.configuration.dataSizeGB ?? 0).toString(),
      '{{dataSizeGB}}': (quote.configuration.dataSizeGB ?? 0).toString(),
      '{{data_size_gb}}': (quote.configuration.dataSizeGB ?? 0).toString(),
      '{{per_data_cost}}': (() => {
        const safeDataSize = quote.configuration.dataSizeGB ?? 0;
        const safeDataCost = safeCalculation.dataCost ?? 0;
        const perDataCost = safeDataSize > 0 ? safeDataCost / safeDataSize : 0;
        console.log('🔍 PER_DATA_COST CALCULATION (generatePlaceholderPreview):', {
          dataSizeGB: safeDataSize,
          dataCost: safeDataCost,
          perDataCost: perDataCost,
          formatted: formatCurrency(perDataCost)
        });
        return formatCurrency(perDataCost);
      })(),
      '{{total price}}': formatCurrency(safeCalculation.totalCost),
      // New tokens related to discount and final total - hide when discount is 0
      '{{discount_amount}}': (shouldApplyDiscount && discountAmount > 0) ? `-${formatCurrency(discountAmount)}` : '',
      '{{discount_text}}': (shouldApplyDiscount && discountPercent > 0) ? `Discount (${discountPercent}%)` : '',
      '{{discount_line}}': (shouldApplyDiscount && discountAmount > 0) ? `Discount (${discountPercent}%) - ${formatCurrency(discountAmount)}` : '',
          // Static label support for templates with a dedicated label cell
          '{{discount_label}}': (shouldApplyDiscount && discountPercent > 0) ? 'Discount' : '',
      '{{total_after_discount}}': formatCurrency(shouldApplyDiscount ? finalTotalAfterDiscount : totalCost),
      '{{total_price_discount}}': formatCurrency(shouldApplyDiscount ? finalTotalAfterDiscount : totalCost),
      
      // Additional mappings for compatibility
      '{{company_name}}': quote.company || 'Company Name',
      '{{users}}': quote.configuration.numberOfUsers.toString(),
      '{{migration_type}}': quote.configuration.migrationType,
      '{{prices}}': formatCurrency(safeCalculation.userCost + safeCalculation.dataCost + safeCalculation.instanceCost),
      '{{migration_price}}': formatCurrency(safeCalculation.migrationCost),
      '{{total_price}}': formatCurrency(safeCalculation.totalCost),
      '{{duration_months}}': quote.configuration.duration.toString(),
      '{{client_name}}': quote.clientName,
      '{{client_email}}': quote.clientEmail,
      '{{quote_number}}': quoteNumber,
      '{{date}}': clientInfo.effectiveDate ? formatDateMMDDYYYY(clientInfo.effectiveDate) : formatDateMMDDYYYY(new Date().toISOString().split('T')[0]),
        '{{instance_cost}}': formatCurrency(safeCalculation.instanceCost),
        '{{discount}}': (shouldApplyDiscount ? discountPercent : 0).toString(),
        '{{discount_percent}}': (shouldApplyDiscount ? discountPercent : 0).toString(),
        '{{final_total}}': formatCurrency(shouldApplyDiscount ? finalTotalAfterDiscount : totalCost)
    };

    // Create sample template text with placeholders - matches CloudFuze template
    const originalText = `CloudFuze Purchase Agreement for {{Company Name}}

This agreement provides {{Company Name}} with pricing for use of the CloudFuze's X-Change Enterprise Data Migration Solution:

Cloud-Hosted SaaS Solution | Managed Migration | Dedicated Migration Manager

Services and Pricing Table:
┌─────────────────────────────────────┬─────────────────────────────────────┬─────────────────┬─────────────┐
│ Job Requirement                     │ Description                         │ Migration Type  │ Price(USD)  │
├─────────────────────────────────────┼─────────────────────────────────────┼─────────────────┼─────────────┤
│ CloudFuze X-Change Data Migration   │ {{migration type}} to Teams         │ Managed         │ {{price_migration}} │
│                                     │ ─────────────────────────────────   │ Migration       │             │
│                                     │ Up to {{userscount}} Users          │ One-Time        │             │
│                                     │ All Channels and DMs                │                 │             │
├─────────────────────────────────────┼─────────────────────────────────────┼─────────────────┼─────────────┤
│ Managed Migration Service           │ Fully Managed Migration             │ Managed         │ {{price_data}} │
│                                     │ Dedicated Project Manager           │ Migration       │             │
│                                     │ Pre-Migration Analysis              │ One-Time        │             │
│                                     │ During Migration Consulting         │                 │             │
│                                     │ Post-Migration Support              │                 │             │
│                                     │ Data Reconciliation Support         │                 │             │
│                                     │ End-to End Migration Assistance     │                 │             │
│                                     │ 24*7 Premium Support                │                 │             │
│                                     │ ─────────────────────────────────   │                 │             │
│                                     │ Valid for {{Duration of months}} Month │                 │             │
└─────────────────────────────────────┴─────────────────────────────────────┴─────────────────┴─────────────┘

Total Price: {{total price}}`;

    // Replace placeholders
    let replacedText = originalText;
    const placeholders = [];

    for (const [placeholder, value] of Object.entries(placeholderMappings)) {
      if (replacedText.includes(placeholder)) {
        placeholders.push({ placeholder, value });
        replacedText = replacedText.replace(new RegExp(placeholder, 'gi'), value);
      }
    }

    setPlaceholderPreviewData({
      originalText,
      replacedText,
      placeholders
    });

    setShowPlaceholderPreview(true);
  };

  const handleDownloadAgreement = () => {
    if (processedAgreement) {
      const url = URL.createObjectURL(processedAgreement);
      const link = document.createElement('a');
      link.href = url;
      link.download = `agreement-${clientInfo.clientName || 'client'}-${new Date().toISOString().split('T')[0]}.docx`;
      document.body.appendChild(link);
      link.click();
      document.body.removeChild(link);
      URL.revokeObjectURL(url);
      
      // Close preview after download
      setShowAgreementPreview(false);
      setProcessedAgreement(null);
    }
  };

  // Handle PDF download from the generated agreement using document preview
  const handleDownloadAgreementPDF = async () => {
    try {
    if (!processedAgreement) {
      alert('No agreement available. Please generate an agreement first.');
      return;
    }
      // Prefer server-side high-fidelity conversion
      const { templateService } = await import('../utils/templateService');
      const pdfBlob = await templateService.convertDocxToPdf(processedAgreement);
      
      // Save PDF to MongoDB database
      try {
        console.log('💾 Saving PDF to MongoDB from PDF button...');
        const { documentServiceMongoDB } = await import('../services/documentServiceMongoDB');
        const base64Data = await documentServiceMongoDB.blobToBase64(pdfBlob);
        
        const savedDoc = {
          fileName: `${clientInfo.company?.replace(/[^a-z0-9]/gi, '_') || 'Agreement'}_${new Date().toISOString().split('T')[0]}.pdf`,
          fileData: base64Data,
          fileSize: pdfBlob.size,
          clientName: clientInfo.clientName || 'Unknown',
          clientEmail: clientInfo.clientEmail || '',
          company: clientInfo.company || 'Unknown Company',
          templateName: selectedTemplate?.name || 'Agreement',
          generatedDate: new Date(),
          quoteId: quoteId,
          metadata: {
            totalCost: calculation?.totalCost || 0,
            duration: configuration?.duration || 0,
            migrationType: configuration?.migrationType || 'Messaging',
            numberOfUsers: configuration?.numberOfUsers || 0
          }
        };
        
        await documentServiceMongoDB.saveDocument(savedDoc);
        console.log('✅ PDF saved to MongoDB successfully from PDF button');
        
        // Show success notification
        const notification = document.createElement('div');
        notification.className = 'fixed top-4 right-4 bg-green-500 text-white px-6 py-3 rounded-lg shadow-lg z-50 flex items-center gap-2';
        notification.innerHTML = `
          <svg class="w-5 h-5" fill="none" stroke="currentColor" viewBox="0 0 24 24">
            <path stroke-linecap="round" stroke-linejoin="round" stroke-width="2" d="M5 13l4 4L19 7"></path>
          </svg>
          <span>PDF saved to MongoDB!</span>
        `;
        document.body.appendChild(notification);
        setTimeout(() => {
          notification.remove();
        }, 3000);
      } catch (error) {
        console.error('❌ Error saving PDF to MongoDB:', error);
        // Continue with download even if saving fails
      }
      
      const url = URL.createObjectURL(pdfBlob);
      const link = document.createElement('a');
      link.href = url;
      link.download = `agreement-${clientInfo.clientName || 'client'}-${new Date().toISOString().split('T')[0]}.pdf`;
      document.body.appendChild(link);
      link.click();
      document.body.removeChild(link);
      URL.revokeObjectURL(url);
    } catch (error) {
      console.error('❌ Server conversion failed, falling back to in-modal PDF capture:', error);
      try {
        // Ensure the inline preview exists; if not, render it
        if (!showInlinePreview) {
          setShowAgreementPreview(true);
          setShowInlinePreview(true);
          await delayFrame();
          await renderDocxPreview(processedAgreement as Blob);
          await delayFrame();
        }

        // Find the agreement preview container
        const container = previewContainerRef.current || document.querySelector('.document-preview-content');
        if (!container) {
          alert('Document preview not available. Please click "View Document" first, then try again.');
        return;
      }

        // Attempt page-by-page capture to avoid mid-page breaks
        const pageSelectors = ['.docx .page', '.docx .docx-page', '.docx-page', '.page'];
        let pages: Element[] = [];
        for (const sel of pageSelectors) {
          const found = Array.from((container as HTMLElement).querySelectorAll(sel));
          if (found.length) { pages = found; break; }
        }

        const pdf = new jsPDF('p', 'mm', 'a4');

        if (pages.length > 0) {
          for (let i = 0; i < pages.length; i++) {
            // Create isolated temp for each page
            const tempPage = document.createElement('div');
            tempPage.style.position = 'absolute';
            tempPage.style.left = '-9999px';
            tempPage.style.top = '0';
            tempPage.style.width = '1200px';
            tempPage.style.backgroundColor = 'white';
            document.body.appendChild(tempPage);
            tempPage.appendChild((pages[i] as HTMLElement).cloneNode(true));

            await new Promise(res => setTimeout(res, 200));

            const canvas = await html2canvas(tempPage, {
        scale: 2,
        useCORS: true,
        allowTaint: true,
              backgroundColor: '#ffffff'
      });

            document.body.removeChild(tempPage);

      const imgData = canvas.toDataURL('image/png');
            const imgWidth = 210; // A4 width
            const imgHeight = (canvas.height * imgWidth) / canvas.width;
            if (i > 0) pdf.addPage();
            pdf.addImage(imgData, 'PNG', 0, 0, imgWidth, imgHeight, undefined, 'FAST');
          }
        } else {
          // Fallback to whole-container capture
          const temp = document.createElement('div');
          temp.style.position = 'absolute';
          temp.style.left = '-9999px';
          temp.style.top = '0';
          temp.style.width = '1200px';
          temp.style.backgroundColor = 'white';
          temp.style.padding = '40px';
          document.body.appendChild(temp);
          temp.appendChild((container as HTMLElement).cloneNode(true));

          await new Promise(res => setTimeout(res, 800));
          const canvas = await html2canvas(temp, {
            scale: 2,
            useCORS: true,
            allowTaint: true,
            backgroundColor: '#ffffff',
            width: 1200,
            height: (temp.firstElementChild as HTMLElement)?.scrollHeight || temp.scrollHeight
          });
          document.body.removeChild(temp);

          const imgData = canvas.toDataURL('image/png');
      const imgWidth = 210; // A4 width in mm
      const pageHeight = 295; // A4 height in mm
      const imgHeight = (canvas.height * imgWidth) / canvas.width;
      let heightLeft = imgHeight;
      let position = 0;
      pdf.addImage(imgData, 'PNG', 0, position, imgWidth, imgHeight);
      heightLeft -= pageHeight;
      while (heightLeft >= 0) {
        position = heightLeft - imgHeight;
        pdf.addPage();
        pdf.addImage(imgData, 'PNG', 0, position, imgWidth, imgHeight);
        heightLeft -= pageHeight;
          }
        }

        pdf.save(`agreement-${clientInfo.clientName || 'client'}-${new Date().toISOString().split('T')[0]}.pdf`);
      } catch (fallbackErr) {
        console.error('❌ Inline capture fallback failed:', fallbackErr);
        // Last resort: Use the original DOCX file as download
        try {
          const url = URL.createObjectURL(processedAgreement as Blob);
          const link = document.createElement('a');
          link.href = url;
          link.download = `agreement-${clientInfo.clientName || 'client'}-${new Date().toISOString().split('T')[0]}.docx`;
          document.body.appendChild(link);
          link.click();
          document.body.removeChild(link);
          URL.revokeObjectURL(url);
          alert('PDF conversion is not available. The Word document has been downloaded instead. You can convert it to PDF using Microsoft Word or any online converter.');
        } catch (docxErr) {
          console.error('❌ DOCX download fallback failed:', docxErr);
          alert('Unable to download document. Please try again or contact support.');
        }
      }
    }
  };

  // Handle starting approval workflow
  const handleStartApprovalWorkflow = async () => {
    if (!processedAgreement) {
      alert('No agreement available. Please generate an agreement first.');
      return;
    }

    // Validate email addresses
<<<<<<< HEAD
    if (!approvalEmails.role1 || !approvalEmails.role2 || !approvalEmails.role3) {
      alert('Please fill in all three role email addresses.');
=======
    if (!approvalEmails.role1 || !approvalEmails.role2 || !approvalEmails.role4) {
      alert('Please enter Technical, Legal, and Deal Desk email addresses.');
>>>>>>> acd1056a
      return;
    }

    setIsStartingWorkflow(true);
    try {
      // First, save the PDF to MongoDB if not already saved
      const { templateService } = await import('../utils/templateService');
      const pdfBlob = await templateService.convertDocxToPdf(processedAgreement);
      
      const { documentServiceMongoDB } = await import('../services/documentServiceMongoDB');
      const base64Data = await documentServiceMongoDB.blobToBase64(pdfBlob);
      
      const savedDoc = {
        fileName: `${clientInfo.company?.replace(/[^a-z0-9]/gi, '_') || 'Agreement'}_${new Date().toISOString().split('T')[0]}.pdf`,
        fileData: base64Data,
        fileSize: pdfBlob.size,
        clientName: clientInfo.clientName || 'Unknown',
        clientEmail: clientInfo.clientEmail || '',
        company: clientInfo.company || 'Unknown Company',
        templateName: selectedTemplate?.name || 'Agreement',
        generatedDate: new Date(),
        quoteId: quoteId,
        metadata: {
          totalCost: calculation?.totalCost || 0,
          duration: configuration?.duration || 0,
          migrationType: configuration?.migrationType || 'Messaging',
          numberOfUsers: configuration?.numberOfUsers || 0
        }
      };
      
      const documentId = await documentServiceMongoDB.saveDocument(savedDoc);
      console.log('✅ PDF saved to MongoDB for workflow:', documentId);

      // Create the approval workflow
      const workflowData = {
        documentId: documentId,
        documentType: 'PDF Agreement',
        clientName: clientInfo.clientName || 'Unknown Client',
        amount: calculation?.totalCost || 0,
<<<<<<< HEAD
        totalSteps: 4,
        workflowSteps: [
          { step: 1, role: 'Technical Team', email: approvalEmails.role1, status: 'pending' as const },
          { step: 2, role: 'Legal Team', email: approvalEmails.role2, status: 'pending' as const },
          { step: 3, role: 'Client', email: approvalEmails.role3, status: 'pending' as const },
          { step: 4, role: 'Deal Desk', email: approvalEmails.role4, status: 'pending' as const }
=======
        totalSteps: 3,
        workflowSteps: [
          { step: 1, role: 'Technical Team', email: approvalEmails.role1, status: 'pending' as const },
          { step: 2, role: 'Legal Team', email: approvalEmails.role2, status: 'pending' as const },
          { step: 3, role: 'Deal Desk', email: approvalEmails.role4, status: 'pending' as const }
>>>>>>> acd1056a
        ]
      };

      const newWorkflow = await createWorkflow(workflowData);
      console.log('✅ Approval workflow created:', newWorkflow);

      // Send email ONLY to Technical Team first (sequential approval)
      try {
<<<<<<< HEAD
        const response = await fetch('http://localhost:3001/api/send-manager-email', {
=======
        const response = await fetch(`${BACKEND_URL}/api/send-manager-email`, {
>>>>>>> acd1056a
          method: 'POST',
          headers: {
            'Content-Type': 'application/json',
          },
          body: JSON.stringify({
            managerEmail: approvalEmails.role1,
            workflowData: {
              documentId: documentId,
              documentType: 'PDF Agreement',
              clientName: clientInfo.clientName || 'Unknown Client',
              amount: calculation?.totalCost || 0,
              workflowId: newWorkflow.id
            }
          })
        });

        const result = await response.json();
        if (result.success) {
          alert('✅ Approval workflow started successfully!\n📧 Technical Team has been notified. The workflow will continue sequentially when each role approves.');
          setShowApprovalModal(false);
<<<<<<< HEAD
          setApprovalEmails({ role1: '', role2: '', role3: '', role4: '' });
=======
          setApprovalEmails({ role1: defaultTechEmail, role2: defaultLegalEmail, role4: defaultDealDeskEmail });
>>>>>>> acd1056a
        } else {
          alert('✅ Workflow created but Technical Team email failed.\nPlease notify Technical Team manually.');
        }
      } catch (emailError) {
        console.error('❌ Error sending Technical Team email:', emailError);
        alert('✅ Workflow created but Technical Team email failed.\nPlease notify Technical Team manually.');
      }

    } catch (error) {
      console.error('❌ Error starting approval workflow:', error);
      alert('Error starting approval workflow. Please try again.');
    } finally {
      setIsStartingWorkflow(false);
    }
  };

  const handleViewInline = async () => {
    if (processedAgreement) {
      try {
        // Prefer exact docx renderer
        if (processedAgreement.type === 'application/vnd.openxmlformats-officedocument.wordprocessingml.document') {
          // Ensure modal content is visible
          setShowAgreementPreview(true);
          await delayFrame();
          await renderDocxPreview(processedAgreement);
          return;
        }
        console.log('✅ Converting DOCX to HTML for preview');
        console.log('📄 Document type:', processedAgreement.type);
        console.log('📄 Document size:', processedAgreement.size, 'bytes');
        
        // Convert DOCX to HTML using mammoth with exact formatting preservation
        const mammoth = await import('mammoth');
        
        const arrayBuffer = await processedAgreement.arrayBuffer();
        const result = await mammoth.convertToHtml({ 
          arrayBuffer,
          styleMap: [
            // Preserve table formatting
            "p[style-name='Table Heading'] => h3.table-heading",
            "p[style-name='Table Text'] => p.table-text",
            "r[style-name='Strong'] => strong",
            "r[style-name='Emphasis'] => em",
            // Preserve colors and formatting
            "r[style-name='Highlight'] => span.highlight",
            "r[style-name='Heading 1'] => h1.heading-1",
            "r[style-name='Heading 2'] => h2.heading-2",
            "r[style-name='Heading 3'] => h3.heading-3",
            // Preserve table styles
            "table => table.docx-table",
            "tr => tr.docx-row",
            "td => td.docx-cell",
            "th => th.docx-header",
            // Preserve headers and footers
            "p[style-name='Header'] => div.docx-header",
            "p[style-name='Footer'] => div.docx-footer",
            // Preserve page breaks
            "br[type='page'] => div.page-break"
          ],
          convertImage: mammoth.images.imgElement(function(image) {
            return image.read("base64").then(function(imageBuffer) {
              return {
                src: "data:" + image.contentType + ";base64," + imageBuffer
              };
            });
          })
        } as any);
        
        console.log('✅ DOCX converted to HTML with exact formatting');
        console.log('📄 HTML length:', result.value.length);
        console.log('📄 Warnings:', result.messages);
        
        // Create HTML document with exact DOCX styling preserved
        const htmlContent = `
          <!DOCTYPE html>
          <html>
          <head>
            <title>Document Preview - Exact DOCX Formatting</title>
            <meta charset="UTF-8">
            <style>
              /* Reset and base styles */
              * {
                box-sizing: border-box;
              }
              
              body { 
                font-family: 'Times New Roman', serif; 
                margin: 0;
                padding: 40px;
                line-height: 1.6;
                color: #000;
                background: white;
                font-size: 12pt;
              }
              
              /* Preserve exact DOCX formatting */
              .docx-table {
                border-collapse: collapse;
                width: 100%;
                margin: 20px 0;
                border: 1px solid #000;
              }
              
              .docx-row {
                border: 1px solid #000;
              }
              
              .docx-cell, .docx-header {
                border: 1px solid #000;
                padding: 8px 12px;
                vertical-align: top;
                text-align: left;
              }
              
              .docx-header {
                background-color: #f2f2f2;
                font-weight: bold;
                text-align: center;
              }
              
              /* Preserve heading styles */
              h1, h2, h3, h4, h5, h6 {
                color: #000;
                margin-top: 20px;
                margin-bottom: 10px;
                font-weight: bold;
              }
              
              h1 { font-size: 18pt; }
              h2 { font-size: 16pt; }
              h3 { font-size: 14pt; }
              h4 { font-size: 12pt; }
              
              /* Preserve paragraph formatting */
              p {
                margin-bottom: 10px;
                text-align: left;
                font-size: 12pt;
                line-height: 1.15;
              }
              
              /* Preserve text formatting */
              strong, b {
                font-weight: bold;
              }
              
              em, i {
                font-style: italic;
              }
              
              .highlight {
                background-color: #ffff00;
                padding: 1px 2px;
              }
              
              /* Preserve list formatting */
              ul, ol {
                margin: 10px 0;
                padding-left: 30px;
              }
              
              li {
                margin-bottom: 5px;
              }
              
              /* Preserve table alignment */
              .docx-table td[align="center"] {
                text-align: center;
              }
              
              .docx-table td[align="right"] {
                text-align: right;
              }
              
              .docx-table td[align="left"] {
                text-align: left;
              }
              
              /* Preserve colors and backgrounds */
              .docx-table tr:nth-child(even) {
                background-color: #f9f9f9;
              }
              
              /* Preserve spacing */
              .docx-table td {
                white-space: nowrap;
                overflow: hidden;
                text-overflow: ellipsis;
              }
              
              /* Preserve page layout */
              @media print {
                body {
                  margin: 0;
                  padding: 20px;
                }
              }
              
              /* Preserve headers and footers */
              .docx-header {
                position: fixed;
                top: 0;
                left: 0;
                right: 0;
                background: white;
                border-bottom: 1px solid #ccc;
                padding: 10px;
                font-size: 10pt;
                z-index: 1000;
              }
              
              .docx-footer {
                position: fixed;
                bottom: 0;
                left: 0;
                right: 0;
                background: white;
                border-top: 1px solid #ccc;
                padding: 10px;
                font-size: 10pt;
                z-index: 1000;
              }
              
              /* Preserve page breaks */
              .page-break {
                page-break-before: always;
                break-before: page;
                margin: 20px 0;
                border-top: 1px dashed #ccc;
                padding-top: 20px;
              }
              
              /* Adjust body padding for headers/footers */
              body {
                padding-top: 60px;
                padding-bottom: 60px;
              }
              
              /* Ensure exact DOCX appearance */
              .docx-content {
                max-width: 100%;
                margin: 0 auto;
              }
            </style>
          </head>
          <body>
            <div class="docx-content">
              ${result.value}
            </div>
          </body>
          </html>
        `;
        
        // Create blob URL for the HTML content
        const htmlBlobForPreview = new Blob([htmlContent], { type: 'text/html' });
        const actualPreviewUrl = URL.createObjectURL(htmlBlobForPreview);
        
        setPreviewUrl(actualPreviewUrl);
        setShowInlinePreview(true);
        
        console.log('✅ HTML preview URL created:', actualPreviewUrl);
        
        return; // Exit early to use HTML preview
        
        // Fallback HTML preview (kept for reference but not used)
        const previewHtml = `
          <!DOCTYPE html>
          <html>
          <head>
            <title>Agreement Preview</title>
            <style>
              body { 
                font-family: 'Times New Roman', serif; 
                margin: 40px; 
                line-height: 1.6;
                color: #000;
                background: white;
                max-width: 800px;
                margin: 40px auto;
              }
              .document-header {
                text-align: center;
                margin-bottom: 40px;
                border-bottom: 2px solid #333;
                padding-bottom: 20px;
              }
              .document-title {
                font-size: 24px;
                font-weight: bold;
                margin-bottom: 10px;
                color: #333;
              }
              .document-subtitle {
                font-size: 16px;
                color: #666;
                margin-bottom: 20px;
              }
              .content-section {
                margin-bottom: 30px;
                text-align: justify;
              }
              .section-title {
                font-size: 18px;
                font-weight: bold;
                margin-bottom: 15px;
                color: #333;
                border-bottom: 1px solid #ccc;
                padding-bottom: 5px;
              }
              .table-container {
                margin: 20px 0;
                border: 1px solid #333;
              }
              .table-header {
                background: #f0f0f0;
                font-weight: bold;
                padding: 10px;
                border-bottom: 1px solid #333;
              }
              .table-row {
                display: flex;
                border-bottom: 1px solid #ccc;
              }
              .table-cell {
                flex: 1;
                padding: 10px;
                border-right: 1px solid #ccc;
              }
              .table-cell:last-child {
                border-right: none;
              }
              .highlight-box {
                background: #f9f9f9;
                border: 1px solid #ddd;
                padding: 15px;
                margin: 15px 0;
                border-radius: 4px;
              }
              .total-section {
                background: #e8f5e8;
                border: 2px solid #4caf50;
                padding: 20px;
                margin: 30px 0;
                text-align: center;
                border-radius: 8px;
              }
              .total-amount {
                font-size: 24px;
                font-weight: bold;
                color: #2e7d32;
              }
            </style>
          </head>
          <body>
            <div class="document-header">
              <div class="document-title">CloudFuze Purchase Agreement for ${clientInfo.company}</div>
              <div class="document-subtitle">This agreement provides ${clientInfo.company} with pricing for use of the CloudFuze's X-Change Enterprise Data</div>
            </div>
            
            <div class="content-section">
              <div class="highlight-box">
                <strong>Cloud-Hosted SaaS Solution | Managed Migration | Dedicated Migration Manager</strong>
              </div>
            </div>
            
            <div class="content-section">
              <div class="section-title">Service Details</div>
              
              <div class="table-container">
                <div class="table-header">Job Requirements and Pricing</div>
                <div class="table-row">
                  <div class="table-cell"><strong>Job Requirement</strong></div>
                  <div class="table-cell"><strong>Description</strong></div>
                  <div class="table-cell"><strong>Price (USD)</strong></div>
                </div>
                <div class="table-row">
                  <div class="table-cell">CloudFuze X-Change Data Migration</div>
                  <div class="table-cell">
                    <p>slack to Teams</p>
                    <p>Up to ${configuration?.numberOfUsers || 1} Users | All Channels and DMs</p>
                  </div>
                  <div class="table-cell">${formatCurrency(calculation?.userCost || 0)}</div>
                </div>
                <div class="table-row">
                  <div class="table-cell">Managed Migration Service</div>
                  <div class="table-cell">
                    <p>Fully Managed Migration | Dedicated Project Manager | Pre-Migration Analysis | During Migration Consulting | Post-Migration Support and Data Reconciliation Support | End-to End Migration Assistance with 24*7 Premium Support</p>
                    <p><strong>Valid for ${configuration?.duration || 1} Month</strong></p>
                  </div>
                  <div class="table-cell">${formatCurrency(calculation?.migrationCost || 0)}</div>
                </div>
              </div>
            </div>
            
            <div class="content-section">
              <div class="section-title">Contact Information</div>
              <p><strong>Legal Entity Name:</strong> ${clientInfo.company}</p>
              <p><strong>Contact Name:</strong> ${clientInfo.clientName}</p>
              <p><strong>Email:</strong> ${clientInfo.clientEmail}</p>
              <p><strong>Migration Type:</strong> ${configuration?.migrationType || 'Content'}</p>
              <p><strong>Duration:</strong> ${configuration?.duration || 1} months</p>
              <p><strong>Data Size:</strong> ${configuration?.dataSizeGB || 0} GB</p>
            </div>
            
            <div class="total-section">
              <div class="section-title">Total Price</div>
              <div class="total-amount">${formatCurrency(calculation?.totalCost || 0)}</div>
            </div>
            
            <div class="content-section">
              <p><em>Document generated on ${new Date().toLocaleDateString()} at ${new Date().toLocaleTimeString()}</em></p>
              <p><em>All tokens have been replaced with actual quote data from your configuration.</em></p>
            </div>
          </body>
          </html>
        `;
        
        // Create blob URL for the HTML preview
        const htmlBlob = new Blob([previewHtml], { type: 'text/html' });
        const htmlUrl = URL.createObjectURL(htmlBlob);
        
        // Store the HTML URL for the iframe
        setPreviewUrl(htmlUrl);
        setShowInlinePreview(true);
        
      } catch (error) {
        console.error('Error creating inline preview:', error);
        alert('Error creating document preview. Please try downloading the file instead.');
      }
    }
  };

  const handleDownloadPDF = async () => {
    try {
      console.log('🔄 Starting PDF generation...');
      
      // Find the quote preview element
      const quotePreviewElement = document.querySelector('[data-quote-preview]');
      if (!quotePreviewElement) {
        console.error('❌ Quote preview element not found');
        alert('Quote preview not found. Please try again.');
        return;
      }

      // Create a temporary container for PDF generation
      const tempContainer = document.createElement('div');
      tempContainer.style.position = 'absolute';
      tempContainer.style.left = '-9999px';
      tempContainer.style.top = '0';
      tempContainer.style.width = '1200px';
      tempContainer.style.backgroundColor = 'white';
      tempContainer.style.padding = '40px';
      document.body.appendChild(tempContainer);

      // Clone the quote preview content
      const clonedContent = quotePreviewElement.cloneNode(true) as HTMLElement;
      tempContainer.appendChild(clonedContent);

      // Wait for any images or fonts to load
      await new Promise(resolve => setTimeout(resolve, 1000));

      // Generate PDF using html2canvas and jsPDF
      const canvas = await html2canvas(tempContainer, {
        scale: 2,
        useCORS: true,
        allowTaint: true,
        backgroundColor: '#ffffff',
        width: 1200,
        height: clonedContent.scrollHeight
      });

      // Clean up temporary container
      document.body.removeChild(tempContainer);

      // Create PDF
      const imgData = canvas.toDataURL('image/png');
      const pdf = new jsPDF('p', 'mm', 'a4');
      
      const imgWidth = 210; // A4 width in mm
      const pageHeight = 295; // A4 height in mm
      const imgHeight = (canvas.height * imgWidth) / canvas.width;
      let heightLeft = imgHeight;

      let position = 0;

      // Add first page
      pdf.addImage(imgData, 'PNG', 0, position, imgWidth, imgHeight);
      heightLeft -= pageHeight;

      // Add additional pages if needed
      while (heightLeft >= 0) {
        position = heightLeft - imgHeight;
        pdf.addPage();
        pdf.addImage(imgData, 'PNG', 0, position, imgWidth, imgHeight);
        heightLeft -= pageHeight;
      }

      // Generate filename
      const timestamp = new Date().toISOString().slice(0, 10);
      const filename = `CPQ_Quote_${clientInfo.clientName.replace(/\s+/g, '_')}_${timestamp}.pdf`;

      // Convert PDF to blob and save to database
      const pdfBlob = pdf.output('blob');
      
      // Download and save to database
      await downloadAndSavePDF(
        pdfBlob,
        filename,
        clientInfo.clientName,
        clientInfo.company,
        undefined, // quoteId
        calculation?.totalCost
      );
      
      console.log('✅ PDF generated, downloaded, and saved to database successfully');
      
    } catch (error) {
      console.error('❌ Error generating PDF:', error);
      alert('Error generating PDF. Please try again.');
    }
  };

  const handleGenerateAgreement = async () => {
    if (!selectedTemplate) {
      alert('Please select a template first in the Template session.');
      return;
    }

    // Validate effective date is provided
    if (!clientInfo.effectiveDate || clientInfo.effectiveDate.trim() === '') {
      alert('Please Give Effective Date');
      return;
    }

    setIsGeneratingAgreement(true);
    try {
      console.log('🔄 Generating Agreement... [TIMESTAMP:', new Date().toISOString(), ']');
      console.log('🔍 calculation prop:', calculation);
      console.log('🔍 safeCalculation:', safeCalculation);
      
      // Use safe calculation with additional safety checks
      const currentCalculation = calculation || safeCalculation;
      console.log('🔍 currentCalculation:', currentCalculation);
      console.log('🔍 currentCalculation.totalCost:', currentCalculation.totalCost);
      
      // Additional safety check
      if (!currentCalculation || typeof currentCalculation.totalCost === 'undefined') {
        console.error('❌ CRITICAL: currentCalculation is invalid:', currentCalculation);
        alert('Error: Invalid calculation data. Please refresh the page and try again.');
        return;
      }

      // Check if configuration is available
      if (!configuration) {
        console.error('❌ Configuration is undefined:', configuration);
        alert('Error: No configuration available. Please go to the Configuration session and configure your project first.');
        return;
      }
      
      // Check if a template is selected
      if (!selectedTemplate) {
        console.log('❌ No template selected');
        alert('Please select a template first in the Template session before generating an agreement.');
        return;
      }

      console.log('🔍 Selected template details:', {
        id: selectedTemplate.id,
        name: selectedTemplate.name,
        hasFile: !!selectedTemplate.file,
        fileType: selectedTemplate.file?.type,
        fileName: selectedTemplate.file?.name,
        fileSize: selectedTemplate.file?.size,
        lastModified: selectedTemplate.file?.lastModified
      });

      // Check if template has a file
      if (!selectedTemplate.file) {
        console.error('❌ Selected template missing file:', selectedTemplate);
        console.log('🔍 Template details:', {
          id: selectedTemplate.id,
          name: selectedTemplate.name,
          hasFileData: !!selectedTemplate.fileData,
          hasFile: !!selectedTemplate.file,
          fileType: selectedTemplate.fileType,
          fileName: selectedTemplate.fileName
        });
        
        // Try to provide more helpful error message
        if (selectedTemplate.fileData) {
          alert('Template file is being processed. Please wait a moment and try again, or go to the Template session to re-select your template.');
        } else {
        alert('Selected template does not have a valid file. Please go to the Template session and re-select your template.');
        }
        return;
      }

      console.log('📄 Processing template:', selectedTemplate.name);
      console.log('📊 Template file type:', selectedTemplate.file.type);
      console.log('📊 Calculation object:', calculation);
      console.log('📊 SafeCalculation object:', safeCalculation);
      console.log('📊 Configuration object:', configuration);
      console.log('👤 Client Info object:', clientInfo);
      console.log('🏢 Company name from clientInfo:', clientInfo.company);
      
      // Debug: Check if calculation has actual values
      if (calculation) {
        console.log('✅ Using actual calculation object');
        console.log('💰 Calculation values:', {
          userCost: calculation.userCost,
          dataCost: calculation.dataCost,
          migrationCost: calculation.migrationCost,
          instanceCost: calculation.instanceCost,
          totalCost: calculation.totalCost
        });
      } else {
        console.log('⚠️ Using fallback calculation object');
        console.log('💰 Fallback values:', {
          userCost: safeCalculation.userCost,
          dataCost: safeCalculation.dataCost,
          migrationCost: safeCalculation.migrationCost,
          instanceCost: safeCalculation.instanceCost,
          totalCost: safeCalculation.totalCost
        });
      }
      
      // CRITICAL: Ensure we have valid calculation data
      const finalCalculation = calculation || safeCalculation;
      console.log('🔍 FINAL CALCULATION BEING USED:', finalCalculation);
      console.log('🔍 FINAL CALCULATION TYPE:', typeof finalCalculation);
      console.log('🔍 FINAL CALCULATION KEYS:', Object.keys(finalCalculation));
      
      // CRITICAL: Ensure we have valid configuration data
      const fallbackConfiguration = {
        numberOfUsers: 1,
        instanceType: 'Standard',
        numberOfInstances: 1,
        duration: 1,
        migrationType: 'Content',
        dataSizeGB: 0
      };
      const finalConfiguration = configuration || fallbackConfiguration;
      console.log('🔍 FINAL CONFIGURATION BEING USED:', finalConfiguration);
      console.log('🔍 FINAL CONFIGURATION TYPE:', typeof finalConfiguration);
      console.log('🔍 FINAL CONFIGURATION KEYS:', Object.keys(finalConfiguration));
      console.log('🔍 FINAL CONFIGURATION startDate:', finalConfiguration.startDate);
      console.log('🔍 FINAL CONFIGURATION endDate:', finalConfiguration.endDate);

      // Create quote data for template processing
      const quoteData = {
        id: `quote-001`,
        company: clientInfo.company || clientInfo.clientName || 'Demo Company Inc.',
        clientName: clientInfo.clientName,
        clientEmail: clientInfo.clientEmail,
        configuration: {
          numberOfUsers: finalConfiguration.numberOfUsers,
          instanceType: finalConfiguration.instanceType,
          numberOfInstances: finalConfiguration.numberOfInstances,
          duration: finalConfiguration.duration,
          migrationType: finalConfiguration.migrationType,
          dataSizeGB: finalConfiguration.dataSizeGB,
          startDate: finalConfiguration.startDate,
          endDate: finalConfiguration.endDate
        },
        calculation: {
          userCost: finalCalculation.userCost,
          dataCost: finalCalculation.dataCost,
          migrationCost: finalCalculation.migrationCost,
          instanceCost: finalCalculation.instanceCost,
          totalCost: finalCalculation.totalCost,
          tier: finalCalculation.tier
        },
        costs: {
          userCost: finalCalculation.userCost,
          dataCost: finalCalculation.dataCost,
          migrationCost: finalCalculation.migrationCost,
          instanceCost: finalCalculation.instanceCost,
          totalCost: finalCalculation.totalCost
        },
        selectedPlan: {
          name: finalCalculation.tier.name,
          price: finalCalculation.totalCost,
          features: finalCalculation.tier.features
        },
        quoteId: quoteId || generateUniqueQuoteId(),
        generatedDate: new Date(),
        status: 'draft'
      };
      
      console.log('📋 Final quoteData for template processing:', {
        company: quoteData.company,
        clientName: quoteData.clientName,
        clientEmail: quoteData.clientEmail,
        'company type': typeof quoteData.company,
        'company length': quoteData.company?.length
      });

      let processedDocument: Blob | null = null;

      // Process based on template file type - DOCX is now the primary method
      if (selectedTemplate.file.type === 'application/vnd.openxmlformats-officedocument.wordprocessingml.document') {
        console.log('🔄 Processing DOCX template (Primary Method)...');
        
        // Import DOCX template processor
        const { DocxTemplateProcessor } = await import('../utils/docxTemplateProcessor');
        
        // Debug: Log the quote data being passed
        console.log('🔍 Quote data being passed to DOCX processor:', {
          company: quoteData.company,
          clientName: quoteData.clientName,
          clientEmail: quoteData.clientEmail,
          configuration: quoteData.configuration,
          calculation: quoteData.calculation,
          selectedPlan: quoteData.selectedPlan
        });
        
        // CRITICAL: Deep dive into quote data structure
        console.log('🔍 COMPLETE QUOTE DATA STRUCTURE:');
        console.log('  Full quoteData object:', JSON.stringify(quoteData, null, 2));
        console.log('  quoteData.company:', quoteData.company);
        console.log('  quoteData.clientName:', quoteData.clientName);
        console.log('  quoteData.clientEmail:', quoteData.clientEmail);
        console.log('  quoteData.configuration:', JSON.stringify(quoteData.configuration, null, 2));
        console.log('  quoteData.calculation:', JSON.stringify(quoteData.calculation, null, 2));
        console.log('  quoteData.selectedPlan:', JSON.stringify(quoteData.selectedPlan, null, 2));
        
        // CRITICAL: Extract data directly from the quote with proper validation
        console.log('🔍 EXTRACTING DATA FROM QUOTE:');
        console.log('  quoteData object:', quoteData);
        console.log('  quoteData.company:', quoteData.company);
        console.log('  quoteData.configuration:', quoteData.configuration);
        console.log('  quoteData.calculation:', quoteData.calculation);
        console.log('  clientInfo object:', clientInfo);
        
        // Extract values with multiple fallback sources
        console.log('🔍 DEBUGGING COMPANY NAME SOURCES:');
        console.log('  quoteData.company:', quoteData.company);
        console.log('  clientInfo.company:', clientInfo.company);
        console.log('  dealData:', dealData);
        console.log('  configureContactInfo:', configureContactInfo);
        
        const companyName = configureContactInfo?.company || quoteData.company || clientInfo.company || dealData?.companyByContact || dealData?.company || 'Demo Company Inc.';
        console.log('  Final companyName:', companyName);
        
        // CRITICAL: Additional fallback if company name is still undefined or empty
        let finalCompanyName = companyName;
        if (!finalCompanyName || finalCompanyName === 'undefined' || finalCompanyName === '' || finalCompanyName === 'null') {
          console.warn('⚠️ Company name is still undefined/empty, using fallback');
          finalCompanyName = 'Demo Company Inc.';
        }
        console.log('  Final finalCompanyName:', finalCompanyName);
        const userCount = quoteData.configuration?.numberOfUsers || 1;
        const userCost = quoteData.calculation?.userCost || 0;
        const migrationCost = quoteData.calculation?.migrationCost || 0;
        const totalCost = quoteData.calculation?.totalCost || 0;
        const duration = quoteData.configuration?.duration || 1;
        const migrationType = quoteData.configuration?.migrationType || 'Content';
        const clientName = quoteData.clientName || clientInfo.clientName || 'Demo Client';
        const clientEmail = quoteData.clientEmail || clientInfo.clientEmail || 'demo@example.com';
        
        // CRITICAL: Debug extracted values
        console.log('🔍 EXTRACTED VALUES DEBUG:');
        console.log('  companyName:', companyName);
        console.log('  userCount:', userCount);
        console.log('  userCost:', userCost);
        console.log('  migrationCost:', migrationCost);
        console.log('  totalCost:', totalCost);
        console.log('  duration:', duration);
        console.log('  migrationType:', migrationType);
        console.log('  clientName:', clientName);
        console.log('  clientEmail:', clientEmail);
        
        // CRITICAL: Check if any values are undefined or null
        const extractedValues = {
          companyName, userCount, userCost, migrationCost, totalCost, duration, migrationType, clientName, clientEmail
        };
        
        Object.entries(extractedValues).forEach(([key, value]) => {
          if (value === undefined || value === null || value === '') {
            console.error(`❌ CRITICAL: ${key} is undefined/null/empty:`, value);
          } else {
            console.log(`✅ ${key}:`, value);
          }
        });
        
        // CRITICAL: Test formatCurrency function
        console.log('🔍 FORMAT CURRENCY TEST:');
        console.log('  formatCurrency(0):', formatCurrency(0));
        console.log('  formatCurrency(100):', formatCurrency(100));
        console.log('  formatCurrency(15000):', formatCurrency(15000));
        console.log('  formatCurrency(userCost):', formatCurrency(userCost));
        console.log('  formatCurrency(migrationCost):', formatCurrency(migrationCost));
        console.log('  formatCurrency(totalCost):', formatCurrency(totalCost));
        
        console.log('🔍 EXTRACTED VALUES:');
        console.log('  companyName:', companyName, '(type:', typeof companyName, ')');
        console.log('  userCount:', userCount, '(type:', typeof userCount, ')');
        console.log('  userCost:', userCost, '(type:', typeof userCost, ')');
        console.log('  migrationCost:', migrationCost, '(type:', typeof migrationCost, ')');
        console.log('  totalCost:', totalCost, '(type:', typeof totalCost, ')');
        console.log('  duration:', duration, '(type:', typeof duration, ')');
        console.log('  migrationType:', migrationType, '(type:', typeof migrationType, ')');
        console.log('  clientName:', clientName, '(type:', typeof clientName, ')');
        console.log('  clientEmail:', clientEmail, '(type:', typeof clientEmail, ')');
        
        // CRITICAL: Validate that we have actual values, not undefined
        if (!companyName || companyName === 'undefined') {
          console.error('❌ CRITICAL: Company name is undefined!');
          console.log('  quoteData.company:', quoteData.company);
          console.log('  clientInfo.company:', clientInfo.company);
        }
        if (!userCount || userCount === 0) {
          console.error('❌ CRITICAL: User count is undefined!');
          console.log('  quoteData.configuration.numberOfUsers:', quoteData.configuration?.numberOfUsers);
        }
        if (totalCost === undefined || totalCost === null) {
          console.error('❌ CRITICAL: Total cost is undefined!');
          console.log('  quoteData.calculation.totalCost:', quoteData.calculation?.totalCost);
        }
        
        // CRITICAL: Create comprehensive template data with ALL tokens for your template
        // Calculate comprehensive pricing breakdown for consistency
        const dataCost = quoteData.calculation?.dataCost || 0;
        const instanceCost = quoteData.calculation?.instanceCost || 0;
        const tierName = quoteData.calculation?.tier?.name || 'Advanced';
        const instanceType = quoteData.configuration?.instanceType || 'Standard';
        const numberOfInstances = quoteData.configuration?.numberOfInstances || 1;
        const dataSizeGB = quoteData.configuration?.dataSizeGB ?? configuration?.dataSizeGB ?? 0;
        
        // Debug: Log critical data extraction
        console.log('🔍 DATA SIZE DEBUG:');
        console.log('  quoteData.configuration?.dataSizeGB:', quoteData.configuration?.dataSizeGB);
        console.log('  configuration?.dataSizeGB:', configuration?.dataSizeGB);
        console.log('  finalConfiguration?.dataSizeGB:', finalConfiguration?.dataSizeGB);
        console.log('  Final dataSizeGB value:', dataSizeGB);
        console.log('  typeof dataSizeGB:', typeof dataSizeGB);
        console.log('  dataSizeGB === undefined:', dataSizeGB === undefined);
        console.log('  dataSizeGB === null:', dataSizeGB === null);
        console.log('  dataCost value:', dataCost);
        console.log('  typeof dataCost:', typeof dataCost);
        console.log('  Per data cost calculation:', (dataCost || 0) / (dataSizeGB || 1));
        
        // CRITICAL: Check all configuration sources
        console.log('🔍 CONFIGURATION SOURCES:');
        console.log('  configuration prop:', configuration);
        console.log('  finalConfiguration:', finalConfiguration);
        console.log('  quoteData.configuration:', quoteData.configuration);
        
        // Debug: Log the date values being used
        console.log('🔍 Template Data Debug:');
        console.log('  configuration?.startDate:', configuration?.startDate);
        console.log('  configuration?.endDate:', configuration?.endDate);
        console.log('  clientInfo.effectiveDate:', clientInfo.effectiveDate);
        console.log('  configuration?.duration:', configuration?.duration);
        console.log('  Full configuration object:', configuration);
        console.log('  Full clientInfo object:', clientInfo);
        
        const templateData: Record<string, string> = {
          // Core company and client information
          '{{Company Name}}': finalCompanyName || 'Your Company',
          '{{ Company Name }}': finalCompanyName || 'Your Company',
          '{{Company_Name}}': finalCompanyName || 'Your Company',
          '{{ Company_Name }}': finalCompanyName || 'Your Company',
          '{{company name}}': finalCompanyName || 'Your Company',
          '{{clientName}}': clientName || 'Contact Name',
          '{{client_name}}': clientName || 'Contact Name',
          '{{email}}': clientEmail || 'contact@email.com',
          '{{client_email}}': clientEmail || 'contact@email.com',
          
          // Project configuration
          '{{users_count}}': (userCount || 1).toString(),
          '{{userscount}}': (userCount || 1).toString(),
          '{{users}}': (userCount || 1).toString(),
          '{{number_of_users}}': (userCount || 1).toString(),
          '{{instance_type}}': instanceType,
          '{{instanceType}}': instanceType,
          '{{instance_type_cost}}': formatCurrency(getInstanceTypeCost(instanceType)),
          '{{instance_users}}': numberOfInstances.toString(),
          '{{number_of_instances}}': numberOfInstances.toString(),
          '{{numberOfInstances}}': numberOfInstances.toString(),
          '{{instances}}': numberOfInstances.toString(),
          '{{Duration of months}}': (duration || 1).toString(),
          '{{Duration_of_months}}': (duration || 1).toString(),
          '{{Suration_of_months}}': (duration || 1).toString(), // Handle typo version
          '{{duration_months}}': (duration || 1).toString(),
          '{{duration}}': (duration || 1).toString(),
          '{{migration type}}': migrationType || 'Content',
          '{{migration_type}}': migrationType || 'Content',
          '{{migrationType}}': migrationType || 'Content',
          '{{data_size}}': (dataSizeGB ?? 0).toString(),
          '{{dataSizeGB}}': (dataSizeGB ?? 0).toString(),
          '{{data_size_gb}}': (dataSizeGB ?? 0).toString(),
          
          // Project dates - formatted as mm/dd/yyyy
          // Use configuration.startDate (Project Start Date) for Start_date
          '{{Start_date}}': (() => {
            const startDate = configuration?.startDate;
            console.log('🔍 Start_date calculation:');
            console.log('  configuration?.startDate (Project Start Date):', configuration?.startDate);
            console.log('  clientInfo.effectiveDate (Effective Date):', clientInfo.effectiveDate);
            console.log('  selected startDate:', startDate);
            
            if (!startDate) {
              console.log('  No start date found, returning N/A');
              return 'N/A';
            }
            
            const formatted = formatDateMMDDYYYY(startDate);
            console.log('  formatted result:', formatted);
            return formatted;
          })(),
          '{{start_date}}': (() => {
            const startDate = configuration?.startDate;
            return startDate ? formatDateMMDDYYYY(startDate) : 'N/A';
          })(),
          '{{startdate}}': (() => {
            const startDate = configuration?.startDate;
            return startDate ? formatDateMMDDYYYY(startDate) : 'N/A';
          })(),
          '{{project_start_date}}': (() => {
            const startDate = configuration?.startDate;
            return startDate ? formatDateMMDDYYYY(startDate) : 'N/A';
          })(),
          '{{project_start}}': (() => {
            const startDate = configuration?.startDate;
            return startDate ? formatDateMMDDYYYY(startDate) : 'N/A';
          })(),
          
          // End date - calculate from Project Start Date + duration
          '{{End_date}}': (() => {
            if (configuration?.endDate) {
              console.log('🔍 End_date using provided endDate:', configuration.endDate);
              return formatDateMMDDYYYY(configuration.endDate);
            }
            
            // Calculate end date from Project Start Date + duration
            const startDate = configuration?.startDate;
            const duration = configuration?.duration;
            
            console.log('🔍 End_date calculation:');
            console.log('  Project Start Date:', startDate);
            console.log('  Duration (months):', duration);
            
            if (!startDate) {
              console.log('  No start date found, returning N/A');
              return 'N/A';
            }
            
            if (!duration || duration <= 0) {
              console.log('  No valid duration found, returning N/A');
            return 'N/A';
            }
            
            try {
              const startDateObj = new Date(startDate);
              if (isNaN(startDateObj.getTime())) {
                console.log('  Invalid start date, returning N/A');
                return 'N/A';
              }
              
              const endDate = new Date(startDateObj);
              endDate.setMonth(endDate.getMonth() + duration);
              
              console.log('  Calculated End Date:', endDate.toISOString().split('T')[0]);
              return formatDateMMDDYYYY(endDate.toISOString().split('T')[0]);
            } catch (error) {
              console.error('Error calculating end date:', error);
              return 'N/A';
            }
          })(),
          '{{end_date}}': (() => {
            if (configuration?.endDate) {
              return formatDateMMDDYYYY(configuration.endDate);
            }
            // Calculate end date from Project Start Date + duration
            const startDate = configuration?.startDate;
            if (startDate && configuration?.duration && configuration.duration > 0) {
              const startDateObj = new Date(startDate);
              const endDate = new Date(startDateObj);
              endDate.setMonth(endDate.getMonth() + configuration.duration);
              return formatDateMMDDYYYY(endDate.toISOString().split('T')[0]);
            }
            return 'N/A';
          })(),
          '{{enddate}}': (() => {
            if (configuration?.endDate) {
              return formatDateMMDDYYYY(configuration.endDate);
            }
            // Calculate end date from Project Start Date + duration
            const startDate = configuration?.startDate;
            if (startDate && configuration?.duration && configuration.duration > 0) {
              const startDateObj = new Date(startDate);
              const endDate = new Date(startDateObj);
              endDate.setMonth(endDate.getMonth() + configuration.duration);
              return formatDateMMDDYYYY(endDate.toISOString().split('T')[0]);
            }
            return 'N/A';
          })(),
          '{{project_end_date}}': (() => {
            if (configuration?.endDate) {
              return formatDateMMDDYYYY(configuration.endDate);
            }
            // Calculate end date from Project Start Date + duration
            const startDate = configuration?.startDate;
            if (startDate && configuration?.duration && configuration.duration > 0) {
              const startDateObj = new Date(startDate);
              const endDate = new Date(startDateObj);
              endDate.setMonth(endDate.getMonth() + configuration.duration);
              return formatDateMMDDYYYY(endDate.toISOString().split('T')[0]);
            }
            return 'N/A';
          })(),
          '{{project_end}}': (() => {
            if (configuration?.endDate) {
              return formatDateMMDDYYYY(configuration.endDate);
            }
            // Calculate end date from Project Start Date + duration
            const startDate = configuration?.startDate;
            if (startDate && configuration?.duration && configuration.duration > 0) {
              const startDateObj = new Date(startDate);
              const endDate = new Date(startDateObj);
              endDate.setMonth(endDate.getMonth() + configuration.duration);
              return formatDateMMDDYYYY(endDate.toISOString().split('T')[0]);
            }
            return 'N/A';
          })(),
          
          // Pricing breakdown - all costs
          '{{users_cost}}': formatCurrency(userCost || 0),
          '{{user_cost}}': formatCurrency(userCost || 0),
          '{{userCost}}': formatCurrency(userCost || 0),
          '{{price_data}}': formatCurrency(dataCost),
          '{{data_cost}}': formatCurrency(dataCost),
          '{{dataCost}}': formatCurrency(dataCost),
          '{{price_migration}}': formatCurrency(migrationCost || 0),
          '{{migration_cost}}': formatCurrency(migrationCost || 0),
          '{{migration_price}}': formatCurrency(migrationCost || 0),
          '{{migrationCost}}': formatCurrency(migrationCost || 0),
          '{{instance_cost}}': formatCurrency(instanceCost),
          '{{instanceCost}}': formatCurrency(instanceCost),
          '{{instance_costs}}': formatCurrency(instanceCost),
          
          // Per-user cost calculations - fixed to match pricing display
          '{{per_user_cost}}': formatCurrency((userCost || 0) / (userCount || 1)),
          '{{per_user_monthly_cost}}': formatCurrency((userCost || 0) / ((userCount || 1) * (duration || 1))),
          '{{user_rate}}': formatCurrency((userCost || 0) / (userCount || 1)),
          '{{monthly_user_rate}}': formatCurrency((userCost || 0) / ((userCount || 1) * (duration || 1))),
          
          // Per-data cost calculations - cost per GB
          '{{per_data_cost}}': (() => {
            const safeDataSize = dataSizeGB ?? 0;
            const safeDataCost = dataCost ?? 0;
            const perDataCost = safeDataSize > 0 ? safeDataCost / safeDataSize : 0;
            console.log('🔍 PER_DATA_COST CALCULATION (handleGenerateAgreement):', {
              dataSizeGB: safeDataSize,
              dataCost: safeDataCost,
              perDataCost: perDataCost,
              formatted: formatCurrency(perDataCost)
            });
            return formatCurrency(perDataCost);
          })(),
          
          // Total pricing
          '{{total price}}': formatCurrency(totalCost || 0),
          '{{total_price}}': formatCurrency(totalCost || 0),
          '{{totalPrice}}': formatCurrency(totalCost || 0),
          '{{prices}}': formatCurrency(totalCost || 0),
          '{{subtotal}}': formatCurrency(totalCost || 0),
          '{{sub_total}}': formatCurrency(totalCost || 0),
          
          // Discount information - hide discount tokens when discount is 0
        '{{discount}}': (shouldApplyDiscount && discountPercent > 0) ? discountPercent.toString() : '',
        '{{discount_percent}}': (shouldApplyDiscount && discountPercent > 0) ? discountPercent.toString() : '',
          '{{discount_percentage}}': (shouldApplyDiscount && discountPercent > 0) ? discountPercent.toString() : '',
        '{{discount_amount}}': (shouldApplyDiscount && discountAmount > 0) ? `-${formatCurrency(discountAmount)}` : '',
          '{{discountAmount}}': (shouldApplyDiscount && discountAmount > 0) ? `-${formatCurrency(discountAmount)}` : '',
          '{{discount_text}}': (shouldApplyDiscount && discountPercent > 0) ? `Discount (${discountPercent}%)` : '',
          '{{discount_line}}': (shouldApplyDiscount && discountAmount > 0) ? `Discount (${discountPercent}%) - ${formatCurrency(discountAmount)}` : '',
          
          // Enhanced discount tokens for better template control
          '{{discount_label}}': (shouldApplyDiscount && discountPercent > 0) ? 'Discount' : '',
          '{{discount_percent_only}}': (shouldApplyDiscount && discountPercent > 0) ? `${discountPercent}%` : '',
          '{{discount_percent_with_parentheses}}': (shouldApplyDiscount && discountPercent > 0) ? `(${discountPercent}%)` : '',
          '{{discount_display}}': (shouldApplyDiscount && discountAmount > 0) ? `Discount (${discountPercent}%)` : '',
          '{{discount_full_line}}': (shouldApplyDiscount && discountAmount > 0) ? `Discount (${discountPercent}%) - ${formatCurrency(discountAmount)}` : '',
        '{{total_after_discount}}': formatCurrency(shouldApplyDiscount ? finalTotalAfterDiscount : totalCost),
          '{{total_price_discount}}': formatCurrency(shouldApplyDiscount ? finalTotalAfterDiscount : totalCost),
          '{{final_total}}': formatCurrency(shouldApplyDiscount ? finalTotalAfterDiscount : totalCost),
          '{{finalTotal}}': formatCurrency(shouldApplyDiscount ? finalTotalAfterDiscount : totalCost),
          
          // Plan and tier information
          '{{tier_name}}': tierName,
          '{{tierName}}': tierName,
          '{{plan_name}}': tierName,
          '{{planName}}': tierName,
          '{{plan}}': tierName,
          
          // Date information
          '{{date}}': clientInfo.effectiveDate ? formatDateMMDDYYYY(clientInfo.effectiveDate) : formatDateMMDDYYYY(new Date().toISOString().split('T')[0]),
          '{{Date}}': clientInfo.effectiveDate ? formatDateMMDDYYYY(clientInfo.effectiveDate) : formatDateMMDDYYYY(new Date().toISOString().split('T')[0]),
          '{{current_date}}': clientInfo.effectiveDate ? formatDateMMDDYYYY(clientInfo.effectiveDate) : formatDateMMDDYYYY(new Date().toISOString().split('T')[0]),
          '{{currentDate}}': clientInfo.effectiveDate ? formatDateMMDDYYYY(clientInfo.effectiveDate) : formatDateMMDDYYYY(new Date().toISOString().split('T')[0]),
          '{{generation_date}}': clientInfo.effectiveDate ? formatDateMMDDYYYY(clientInfo.effectiveDate) : formatDateMMDDYYYY(new Date().toISOString().split('T')[0]),
          '{{effective_date}}': clientInfo.effectiveDate ? formatDateMMDDYYYY(clientInfo.effectiveDate) : formatDateMMDDYYYY(new Date().toISOString().split('T')[0]),
          '{{effectiveDate}}': clientInfo.effectiveDate ? formatDateMMDDYYYY(clientInfo.effectiveDate) : formatDateMMDDYYYY(new Date().toISOString().split('T')[0]),
          
          // Deal information (if available)
          '{{deal_id}}': dealData?.dealId || 'N/A',
          '{{dealId}}': dealData?.dealId || 'N/A',
          '{{deal_name}}': dealData?.dealName || 'N/A',
          '{{dealName}}': dealData?.dealName || 'N/A',
          '{{deal_amount}}': dealData?.amount || 'N/A',
          '{{dealAmount}}': dealData?.amount || 'N/A',
          '{{deal_stage}}': dealData?.stage || 'N/A',
          '{{dealStage}}': dealData?.stage || 'N/A',
          
          // Messages from configuration
          '{{messages}}': (configuration?.messages || 0).toString(),
          '{{message}}': (configuration?.messages || 0).toString(),
          '{{message_count}}': (configuration?.messages || 0).toString(),
          '{{notes}}': (configuration?.messages || 0).toString(),
          '{{additional_notes}}': (configuration?.messages || 0).toString(),
          '{{additionalNotes}}': (configuration?.messages || 0).toString(),
          '{{custom_message}}': (configuration?.messages || 0).toString(),
          '{{customMessage}}': (configuration?.messages || 0).toString(),
          '{{number_of_messages}}': (configuration?.messages || 0).toString(),
          '{{numberOfMessages}}': (configuration?.messages || 0).toString(),
          '{{messages_count}}': (configuration?.messages || 0).toString(),
          
          // Additional metadata
          '{{template_name}}': selectedTemplate?.name || 'Default Template',
          '{{templateName}}': selectedTemplate?.name || 'Default Template',
          '{{agreement_id}}': `AGR-${Date.now().toString().slice(-8)}`,
          '{{agreementId}}': `AGR-${Date.now().toString().slice(-8)}`,
          '{{quote_id}}': `QTE-${Date.now().toString().slice(-8)}`,
          '{{quoteId}}': `QTE-${Date.now().toString().slice(-8)}`
        };
        
        console.log('🔍 TEMPLATE DATA CREATED:');
        console.log('  Template data keys:', Object.keys(templateData));
        console.log('  Template data values:', Object.values(templateData));
        
        // DEBUG: Check configuration object structure
        console.log('🔍 CONFIGURATION DEBUG:');
        console.log('  configuration object:', configuration);
        console.log('  configuration.startDate:', configuration?.startDate);
        console.log('  configuration.endDate:', configuration?.endDate);
        console.log('  configuration keys:', configuration ? Object.keys(configuration) : 'configuration is null/undefined');
        
        // CRITICAL: Debug each template data entry
        console.log('🔍 TEMPLATE DATA DETAILED DEBUG:');
        Object.entries(templateData).forEach(([key, value]) => {
          if (value === undefined || value === null || value === '') {
            console.error(`❌ CRITICAL: Template data ${key} is undefined/null/empty:`, value);
          } else {
            console.log(`✅ Template data ${key}:`, value);
          }
        });
        
        // Specific debugging for date tokens
        console.log('🔍 DATE TOKENS DEBUG:');
        console.log('  {{Start_date}}:', templateData['{{Start_date}}']);
        console.log('  {{End_date}}:', templateData['{{End_date}}']);
        console.log('  {{start_date}}:', templateData['{{start_date}}']);
        console.log('  {{end_date}}:', templateData['{{end_date}}']);
        console.log('  {{startdate}}:', templateData['{{startdate}}']);
        console.log('  {{enddate}}:', templateData['{{enddate}}']);
        
        console.log('📋 Template data for DOCX processing:', templateData);
        
        // Debug: Check each token value individually
        console.log('🔍 Individual token values:');
        console.log('  Company Name:', templateData['{{Company Name}}']);
        console.log('  users_count:', templateData['{{users_count}}']);
        console.log('  users.cost:', templateData['{{users.cost}}']); // FIXED: Check dot notation
        console.log('  users_cost:', templateData['{{users_cost}}']); // Check underscore version
        console.log('  Duration of months:', templateData['{{Duration of months}}']);
        console.log('  total price:', templateData['{{total price}}']);
        console.log('  price_migration:', templateData['{{price_migration}}']);
        
        // ⭐ SPECIFIC DEBUG FOR USER'S TEMPLATE TOKENS
        console.log('🎯 USER TEMPLATE SPECIFIC TOKENS:');
        console.log('  {{users_cost}}:', templateData['{{users_cost}}']);
        console.log('  {{instance_cost}}:', templateData['{{instance_cost}}']);
        console.log('  {{Duration_of_months}}:', templateData['{{Duration_of_months}}']);
        console.log('  {{per_user_cost}}:', templateData['{{per_user_cost}}']);
        console.log('  Source values for debugging:');
        console.log('    userCost value:', userCost);
        console.log('    instanceCost value:', instanceCost);
        console.log('    duration value:', duration);
        console.log('    formatCurrency(userCost):', formatCurrency(userCost || 0));
        console.log('    formatCurrency(instanceCost):', formatCurrency(instanceCost));
        console.log('    duration.toString():', (duration || 1).toString());
        
        // ⭐ GLOBAL DEBUG: Store template data for console debugging
        (window as any).lastTemplateData = templateData;
        console.log('🌍 Template data stored in window.lastTemplateData for debugging');
        
        // Debug: Check the source data
        console.log('🔍 Source data debugging:');
        console.log('  quoteData.company:', quoteData.company);
        console.log('  quoteData.configuration.numberOfUsers:', quoteData.configuration.numberOfUsers);
        console.log('  quoteData.calculation.userCost:', quoteData.calculation.userCost);
        console.log('  quoteData.calculation.migrationCost:', quoteData.calculation.migrationCost);
        console.log('  quoteData.calculation.totalCost:', quoteData.calculation.totalCost);
        console.log('  formatCurrency(0):', formatCurrency(0));
        console.log('  formatCurrency(300):', formatCurrency(300));
        
        // CRITICAL: Final validation - ensure NO undefined values
        const undefinedTokens = Object.entries(templateData).filter(([, value]) => 
          value === undefined || value === null || value === 'undefined' || value === ''
        );
        
        if (undefinedTokens.length > 0) {
          console.error('❌ CRITICAL: Found undefined/null/empty tokens:', undefinedTokens);
          
          // Fix any remaining undefined values
          undefinedTokens.forEach(([key, value]) => {
            console.log(`🔧 Fixing undefined token: ${key} = ${value}`);
            if (key.toLowerCase().includes('company')) {
              templateData[key] = 'Demo Company Inc.';
            } else if (key.toLowerCase().includes('user') && key.toLowerCase().includes('count')) {
              templateData[key] = '1';
            } else if (key.toLowerCase().includes('cost') || key.toLowerCase().includes('price')) {
              templateData[key] = '$0.00';
            } else if (key.toLowerCase().includes('duration') || key.toLowerCase().includes('month')) {
              templateData[key] = '1';
            } else if (key.toLowerCase().includes('migration') && !key.toLowerCase().includes('cost')) {
              templateData[key] = 'Content';
            } else if (key.toLowerCase().includes('client') || key.toLowerCase().includes('name')) {
              templateData[key] = 'Demo Client';
            } else if (key.toLowerCase().includes('email')) {
              templateData[key] = 'demo@example.com';
            } else if (key.toLowerCase().includes('date')) {
              templateData[key] = new Date().toLocaleDateString();
            } else {
              templateData[key] = 'N/A';
            }
          });
          
          console.log('🔧 Fixed undefined tokens:', undefinedTokens.map(([key]) => key));
        } else {
          console.log('✅ All tokens have valid values');
        }
        
        // CRITICAL: Final check - ensure key tokens are not undefined
        const criticalTokens = ['{{Company Name}}', '{{ Company Name }}', '{{Company_Name}}', '{{ Company_Name }}', '{{users_count}}', '{{users_cost}}', '{{Duration of months}}', '{{Duration_of_months}}', '{{total price}}', '{{total_price}}', '{{price_migration}}', '{{company name}}', '{{Date}}'];
        const criticalIssues = criticalTokens.filter(token => 
          !templateData[token] || templateData[token] === 'undefined' || templateData[token] === ''
        );
        
        if (criticalIssues.length > 0) {
          console.error('❌ CRITICAL: Key tokens still have issues:', criticalIssues);
          console.log('🔧 Current values:', criticalIssues.map(token => `${token}: ${templateData[token]}`));
          
          // CRITICAL: Force fix any remaining undefined values
          criticalIssues.forEach(token => {
            console.log(`🔧 FORCE FIXING: ${token}`);
            if (token === '{{Company Name}}' || token === '{{ Company Name }}' || token === '{{Company_Name}}' || token === '{{ Company_Name }}') {
              templateData[token] = finalCompanyName || 'Your Company';
            } else if (token === '{{users_count}}') {
              templateData[token] = (userCount || 1).toString();
            } else if (token === '{{users_cost}}') {
              templateData[token] = formatCurrency(userCost || 0);
            } else if (token === '{{Duration of months}}' || token === '{{Duration_of_months}}') {
              templateData[token] = (duration || 1).toString();
            } else if (token === '{{total price}}' || token === '{{total_price}}') {
              templateData[token] = formatCurrency(totalCost || 0);
            } else if (token === '{{price_migration}}') {
              templateData[token] = formatCurrency(migrationCost || 0);
            } else if (token === '{{company name}}') {
              templateData[token] = finalCompanyName || 'Your Company';
            } else if (token === '{{Date}}') {
              templateData[token] = clientInfo.effectiveDate ? formatDateMMDDYYYY(clientInfo.effectiveDate) : formatDateMMDDYYYY(new Date().toISOString().split('T')[0]);
            }
            console.log(`🔧 FIXED: ${token} = ${templateData[token]}`);
          });
        } else {
          console.log('✅ All critical tokens have valid values');
        }
        
        // CRITICAL: Show the exact values being sent for the key tokens
        console.log('🎯 FINAL TOKEN VALUES BEING SENT:');
        console.log('  Company Name:', templateData['{{Company Name}}']);
        console.log('  Company Name (spaces):', templateData['{{ Company Name }}']);
        console.log('  Company_Name:', templateData['{{Company_Name}}']);
        console.log('  Company_Name (spaces):', templateData['{{ Company_Name }}']);
        console.log('  users_count:', templateData['{{users_count}}']);
        console.log('  users_cost:', templateData['{{users_cost}}']);
        console.log('  Duration of months:', templateData['{{Duration of months}}']);
        console.log('  Duration_of_months:', templateData['{{Duration_of_months}}']);
        console.log('  total price:', templateData['{{total price}}']);
        console.log('  total_price:', templateData['{{total_price}}']);
        console.log('  price_migration:', templateData['{{price_migration}}']);
        console.log('  company name:', templateData['{{company name}}']);
        
        // Debug: Show the exact data being sent to DOCX processor
        console.log('🚀 SENDING TO DOCX PROCESSOR:');
        console.log('  Template file:', selectedTemplate.file.name);
        console.log('  Template file type:', selectedTemplate.file.type);
        console.log('  Template data keys:', Object.keys(templateData));
        console.log('  Template data values:', Object.values(templateData));
        
        // Debug: Check if the data looks correct
        console.log('🔍 DATA VALIDATION:');
        console.log('  Company name valid?', !!templateData['{{Company Name}}']);
        console.log('  Users count valid?', !!templateData['{{users_count}}']);
        console.log('  Users cost valid?', !!templateData['{{users_cost}}']);
        console.log('  Duration valid?', !!templateData['{{Duration of months}}']);
        console.log('  Total price valid?', !!templateData['{{total price}}']);
        
        // Ensure discount label token always exists (even when empty)
        if (templateData['{{discount_label}}'] === undefined) {
          templateData['{{discount_label}}'] = (shouldApplyDiscount && discountPercent > 0) ? 'Discount' : '';
        }

        // DIAGNOSTIC: Run comprehensive template analysis
        console.log('🔍 Running comprehensive template diagnostic...');
        const { TemplateDiagnostic } = await import('../utils/templateDiagnostic');
        const diagnostic = await TemplateDiagnostic.diagnoseTemplate(
          selectedTemplate.file,
          templateData
        );
        
        console.log('📊 DIAGNOSTIC RESULTS:');
        console.log('  Template tokens found:', diagnostic.templateTokens);
        console.log('  Data tokens provided:', diagnostic.dataTokens);
        console.log('  Missing tokens:', diagnostic.missingTokens);
        console.log('  Mismatched tokens:', diagnostic.mismatchedTokens);
        console.log('  File info:', diagnostic.fileInfo);
        console.log('  Document structure:', diagnostic.documentStructure);
        console.log('  Recommendations:', diagnostic.recommendations);
        
        // Treat discount tokens as optional (we intentionally allow them to be empty/not present)
        const optionalTokens = ['discount_label', 'discount_amount', 'show_discount', 'hide_discount', 'if_discount'];
        const filteredMissing = diagnostic.missingTokens.filter(t => !optionalTokens.includes(t));
        const filteredMismatched = diagnostic.mismatchedTokens.filter(t => !optionalTokens.includes(t));

        // Pre-check and log whether discount will show
        console.log('🧮 Discount pre-check before generate:', {
          discountPercent,
          shouldApplyDiscount,
          discount_label: templateData['{{discount_label}}'],
          discount_amount: templateData['{{discount_amount}}']
        });

        // Show diagnostic results to user (only for non-optional tokens)
        if (filteredMissing.length > 0 || filteredMismatched.length > 0) {
          const issueMessage = `
🔍 TEMPLATE DIAGNOSTIC RESULTS:

❌ ISSUES FOUND:
${filteredMissing.length > 0 ? `• Missing data for tokens: ${filteredMissing.join(', ')}` : ''}
${filteredMismatched.length > 0 ? `• Token format mismatches: ${filteredMismatched.join(', ')}` : ''}

📋 TEMPLATE TOKENS FOUND:
${diagnostic.templateTokens.map(token => `• {{${token}}}`).join('\n')}

📊 DATA TOKENS PROVIDED:
${diagnostic.dataTokens.map(token => `• ${token}`).join('\n')}

💡 RECOMMENDATIONS:
${diagnostic.recommendations.map(rec => `• ${rec}`).join('\n')}

⚠️ Please check your template and ensure token names match exactly!
          `.trim();
          
          console.error('❌ Template diagnostic found issues:', issueMessage);
          alert(issueMessage);
          
          // Stop only when non-optional tokens have issues
          throw new Error('Template diagnostic found issues. Please fix the token mismatches before proceeding.');
        } else {
          console.log('✅ Template diagnostic passed - all tokens match correctly!');
        }

        // Process DOCX template
        console.log('🚀 FINAL TEMPLATE DATA BEING SENT TO DOCX PROCESSOR:');
        console.log('  Template file:', selectedTemplate.file.name);
        console.log('  Template data keys:', Object.keys(templateData));
        console.log('  Template data values:', Object.values(templateData));
        
        // Critical tokens validation already performed earlier in the code
        
        // CRITICAL: Log the exact templateData being sent to DOCX processor
        console.log('🎯 SENDING TO DOCX PROCESSOR:');
        console.log('  templateData keys:', Object.keys(templateData));
        console.log('  templateData.{{Company Name}}:', templateData['{{Company Name}}']);
        console.log('  templateData.{{ Company Name }}:', templateData['{{ Company Name }}']);
        console.log('  templateData.{{Company_Name}}:', templateData['{{Company_Name}}']);
        console.log('  templateData.{{ Company_Name }}:', templateData['{{ Company_Name }}']);
        console.log('  templateData.{{company name}}:', templateData['{{company name}}']);
        console.log('  templateData.{{company_name}}:', templateData['{{company_name}}']);
        console.log('  templateData.{{users_count}}:', templateData['{{users_count}}']);
        console.log('  templateData.{{users_cost}}:', templateData['{{users_cost}}']);
        console.log('  templateData.{{Duration_of_months}}:', templateData['{{Duration_of_months}}']);
        console.log('  templateData.{{instance_cost}}:', templateData['{{instance_cost}}']);
        console.log('  templateData.{{per_user_cost}}:', templateData['{{per_user_cost}}']);
        
        const result = await DocxTemplateProcessor.processDocxTemplate(
          selectedTemplate.file,
          templateData
        );

        if (result.success && result.processedDocx) {
          processedDocument = result.processedDocx;
          
            console.log('✅ DOCX template processed successfully');
            console.log('📊 Processing time:', result.processingTime + 'ms');
            console.log('📊 Tokens replaced:', result.tokensReplaced || 0);
          console.log('📄 Processed DOCX size:', result.processedDocx.size, 'bytes');
          console.log('📄 Processed DOCX type:', result.processedDocx.type);
        } else {
          console.error('❌ DOCX processing failed:', result.error);
          throw new Error(result.error || 'Failed to process DOCX template');
        }

      } else if (selectedTemplate.file.type === 'application/pdf') {
        console.log('🔄 Processing PDF template (Fallback Method)...');
        console.log('⚠️ Note: PDF processing is less reliable. Consider using DOCX templates for better results.');
        
        // Import PDF orchestrator
        const { pdfOrchestrator } = await import('../utils/pdfOrchestratorIntegration');
        
        // Debug: Log the quote data being passed
        console.log('🔍 Quote data being passed to PDF orchestrator:', {
          company: quoteData.company,
          clientName: quoteData.clientName,
          clientEmail: quoteData.clientEmail,
          configuration: quoteData.configuration,
          calculation: quoteData.calculation,
          selectedPlan: quoteData.selectedPlan
        });
        
        // Process PDF template with quote data
        const result = await pdfOrchestrator.buildMergedPDFFromFile(
          selectedTemplate.file,
          quoteData
        );

        if (result.success && result.mergedPDF) {
          processedDocument = result.mergedPDF;
          
            console.log('✅ PDF template processed successfully');
            console.log('📊 Processing completed');
          console.log('📄 Merged PDF size:', result.mergedPDF.size, 'bytes');
          console.log('📄 Merged PDF type:', result.mergedPDF.type);
        } else {
          console.error('❌ PDF processing failed:', result.error);
          throw new Error(result.error || 'Failed to process PDF template');
        }

      } else {
        throw new Error('Unsupported template file type. Please use PDF or DOCX files.');
      }

      // Show preview of the processed agreement
      if (processedDocument) {
        console.log('✅ Agreement processed successfully');
        console.log('📄 Processed document size:', processedDocument.size, 'bytes');
        console.log('📄 Processed document type:', processedDocument.type);
        
        // Store the processed document for preview and download
        setProcessedAgreement(processedDocument);
        
        // For DOCX files render with docx-preview to match exact document formatting
        if (processedDocument.type === 'application/vnd.openxmlformats-officedocument.wordprocessingml.document') {
          // Open modal first so container exists, then render
          setShowAgreementPreview(true);
          await delayFrame();
          try {
            await renderDocxPreview(processedDocument);
            return;
          } catch (err) {
            console.warn('docx-preview render failed in initial flow, trying mammoth HTML fallback.', err);
          }
          try {
            console.log('🔄 Converting DOCX to HTML for preview with exact formatting...');
            const mammoth = await import('mammoth');
            
            const arrayBuffer = await processedDocument.arrayBuffer();
            const result = await mammoth.convertToHtml({ 
              arrayBuffer,
              styleMap: [
                // Preserve table formatting
                "p[style-name='Table Heading'] => h3.table-heading",
                "p[style-name='Table Text'] => p.table-text",
                "r[style-name='Strong'] => strong",
                "r[style-name='Emphasis'] => em",
                // Preserve colors and formatting
                "r[style-name='Highlight'] => span.highlight",
                "r[style-name='Heading 1'] => h1.heading-1",
                "r[style-name='Heading 2'] => h2.heading-2",
                "r[style-name='Heading 3'] => h3.heading-3",
                // Preserve table styles
                "table => table.docx-table",
                "tr => tr.docx-row",
                "td => td.docx-cell",
                "th => th.docx-header",
                // Preserve headers and footers
                "p[style-name='Header'] => div.docx-header",
                "p[style-name='Footer'] => div.docx-footer",
                // Preserve page breaks
                "br[type='page'] => div.page-break"
              ],
              convertImage: mammoth.images.imgElement(function(image) {
                return image.read("base64").then(function(imageBuffer) {
                  return {
                    src: "data:" + image.contentType + ";base64," + imageBuffer
                  };
                });
              })
            } as any);
            
            console.log('✅ DOCX converted to HTML with exact formatting');
            console.log('📄 HTML length:', result.value.length);
            console.log('📄 Warnings:', result.messages);
            
            // Create HTML document with exact DOCX styling preserved
            const htmlContent = `
              <!DOCTYPE html>
              <html>
              <head>
                <title>Document Preview - Exact DOCX Formatting</title>
                <meta charset="UTF-8">
                <style>
                  /* Reset and base styles */
                  * {
                    box-sizing: border-box;
                  }
                  
                  body { 
                    font-family: 'Times New Roman', serif; 
                    margin: 0;
                    padding: 40px;
                    line-height: 1.6;
                    color: #000;
                    background: white;
                    font-size: 12pt;
                  }
                  
                  /* Preserve exact DOCX formatting */
                  .docx-table {
                    border-collapse: collapse;
                    width: 100%;
                    margin: 20px 0;
                    border: 1px solid #000;
                  }
                  
                  .docx-row {
                    border: 1px solid #000;
                  }
                  
                  .docx-cell, .docx-header {
                    border: 1px solid #000;
                    padding: 8px 12px;
                    vertical-align: top;
                    text-align: left;
                  }
                  
                  .docx-header {
                    background-color: #f2f2f2;
                    font-weight: bold;
                    text-align: center;
                  }
                  
                  /* Preserve heading styles */
                  h1, h2, h3, h4, h5, h6 {
                    color: #000;
                    margin-top: 20px;
                    margin-bottom: 10px;
                    font-weight: bold;
                  }
                  
                  h1 { font-size: 18pt; }
                  h2 { font-size: 16pt; }
                  h3 { font-size: 14pt; }
                  h4 { font-size: 12pt; }
                  
                  /* Preserve paragraph formatting */
                  p {
                    margin-bottom: 10px;
                    text-align: left;
                    font-size: 12pt;
                    line-height: 1.15;
                  }
                  
                  /* Preserve text formatting */
                  strong, b {
                    font-weight: bold;
                  }
                  
                  em, i {
                    font-style: italic;
                  }
                  
                  .highlight {
                    background-color: #ffff00;
                    padding: 1px 2px;
                  }
                  
                  /* Preserve list formatting */
                  ul, ol {
                    margin: 10px 0;
                    padding-left: 30px;
                  }
                  
                  li {
                    margin-bottom: 5px;
                  }
                  
                  /* Preserve table alignment */
                  .docx-table td[align="center"] {
                    text-align: center;
                  }
                  
                  .docx-table td[align="right"] {
                    text-align: right;
                  }
                  
                  .docx-table td[align="left"] {
                    text-align: left;
                  }
                  
                  /* Preserve colors and backgrounds */
                  .docx-table tr:nth-child(even) {
                    background-color: #f9f9f9;
                  }
                  
                  /* Preserve spacing */
                  .docx-table td {
                    white-space: nowrap;
                    overflow: hidden;
                    text-overflow: ellipsis;
                  }
                  
                  /* Preserve page layout */
                  @media print {
                    body {
                      margin: 0;
                      padding: 20px;
                    }
                  }
                  
                  /* Preserve headers and footers */
                  .docx-header {
                    position: fixed;
                    top: 0;
                    left: 0;
                    right: 0;
                    background: white;
                    border-bottom: 1px solid #ccc;
                    padding: 10px;
                    font-size: 10pt;
                    z-index: 1000;
                  }
                  
                  .docx-footer {
                    position: fixed;
                    bottom: 0;
                    left: 0;
                    right: 0;
                    background: white;
                    border-top: 1px solid #ccc;
                    padding: 10px;
                    font-size: 10pt;
                    z-index: 1000;
                  }
                  
                  /* Preserve page breaks */
                  .page-break {
                    page-break-before: always;
                    break-before: page;
                    margin: 20px 0;
                    border-top: 1px dashed #ccc;
                    padding-top: 20px;
                  }
                  
                  /* Adjust body padding for headers/footers */
                  body {
                    padding-top: 60px;
                    padding-bottom: 60px;
                  }
                  
                  /* Ensure exact DOCX appearance */
                  .docx-content {
                    max-width: 100%;
                    margin: 0 auto;
                  }
                </style>
              </head>
              <body>
                <div class="docx-content">
                  ${result.value}
                </div>
              </body>
              </html>
            `;
            
            // Create blob URL for the HTML content
            const htmlBlobForInitial = new Blob([htmlContent], { type: 'text/html' });
            const previewUrl = URL.createObjectURL(htmlBlobForInitial);
            
            setPreviewUrl(previewUrl);
            setShowInlinePreview(true); // Show the HTML preview by default
            console.log('🔗 HTML preview URL created:', previewUrl);
            
          } catch (error) {
            console.error('❌ Error converting DOCX to HTML:', error);
            // Fallback to direct document URL
            const previewUrl = URL.createObjectURL(processedDocument);
            setPreviewUrl(previewUrl);
            setShowInlinePreview(true);
          }
        } else {
          // For PDF files, use direct URL
          const previewUrl = URL.createObjectURL(processedDocument);
          setPreviewUrl(previewUrl);
          setShowInlinePreview(true);
        }
        
        // Save PDF to MongoDB database
        try {
          console.log('💾 Saving PDF to MongoDB...');
          const { documentServiceMongoDB } = await import('../services/documentServiceMongoDB');
          const base64Data = await documentServiceMongoDB.blobToBase64(processedDocument);
          
          // Define variables for the saved document
          const finalCompanyName = clientInfo.company || 'Unknown Company';
          const clientName = clientInfo.clientName || 'Unknown';
          const clientEmail = clientInfo.clientEmail || '';
          
          const savedDoc = {
            fileName: `${finalCompanyName.replace(/[^a-z0-9]/gi, '_')}_${new Date().toISOString().split('T')[0]}.pdf`,
            fileData: base64Data,
            fileSize: processedDocument.size,
            clientName: clientName,
            clientEmail: clientEmail,
            company: finalCompanyName,
            templateName: selectedTemplate.name,
            generatedDate: new Date(),
            quoteId: quoteId,
            metadata: {
              totalCost: finalCalculation.totalCost,
              duration: finalConfiguration.duration,
              migrationType: finalConfiguration.migrationType,
              numberOfUsers: finalConfiguration.numberOfUsers
            }
          };
          
          await documentServiceMongoDB.saveDocument(savedDoc);
          console.log('✅ PDF saved to MongoDB successfully');
          
          // Show success notification
          const notification = document.createElement('div');
          notification.className = 'fixed top-4 right-4 bg-green-500 text-white px-6 py-3 rounded-lg shadow-lg z-50 flex items-center gap-2';
          notification.innerHTML = `
            <svg class="w-5 h-5" fill="none" stroke="currentColor" viewBox="0 0 24 24">
              <path stroke-linecap="round" stroke-linejoin="round" stroke-width="2" d="M5 13l4 4L19 7"></path>
            </svg>
            <span>Agreement saved to MongoDB!</span>
          `;
          document.body.appendChild(notification);
          setTimeout(() => {
            notification.remove();
          }, 3000);
        } catch (error) {
          console.error('❌ Error saving PDF to MongoDB:', error);
          // Still show the PDF even if saving fails
        }
        
        setShowAgreementPreview(true);
        // Force inline preview to be shown when agreement is generated
        setShowInlinePreview(true);
        
        // Document preview will show directly without alert interruption
      }

    } catch (error) {
      console.error('❌ Error generating agreement:', error);
      alert(`Error generating agreement: ${error instanceof Error ? error.message : 'Unknown error'}\n\nPlease try again or contact support.`);
    } finally {
      setIsGeneratingAgreement(false);
    }
  };

  const handleSendQuote = async () => {
    try {
      // Create quote object
      const quote = {
        id: `quote-001`,
        clientName: clientInfo.clientName,
        clientEmail: clientInfo.clientEmail,
        company: clientInfo.company,
        configuration: configuration,
        calculation: safeCalculation,
        selectedTier: safeCalculation.tier,
        status: 'draft' as const,
        createdAt: new Date(),
        templateUsed: selectedTemplate ? {
          id: selectedTemplate.id,
          name: selectedTemplate.name,
          isDefault: false
        } : { id: 'default', name: 'Default Template', isDefault: true }
      };

      // If a custom template is selected, use it for PDF generation
      if (selectedTemplate && selectedTemplate.file) {
        console.log('Using custom template:', selectedTemplate.name);
        
        try {
        // Generate quote number
        const quoteNumber = `CPQ-001`;
        
          // Check if this is an SOW template with placeholders
          const { detectPlaceholders } = await import('../utils/pdfMerger');
          const isSowTemplate = await detectPlaceholders(selectedTemplate.file);
          
          let mergedPdfBlob;
          
          if (isSowTemplate) {
            // Use placeholder replacement for SOW templates
            console.log('📄 Detected SOW template, using placeholder replacement...');
            const { mergeQuoteWithPlaceholders } = await import('../utils/pdfMerger');
            const { quoteBlob, newTemplateBlob } = await mergeQuoteWithPlaceholders(selectedTemplate.file, quote, quoteNumber);
            
            // Download the quote PDF
            const quoteFileName = `Quote-${clientInfo.clientName.replace(/\s+/g, '-')}-${selectedTemplate.name}.pdf`;
            const quoteUrl = URL.createObjectURL(quoteBlob);
            const quoteLink = document.createElement('a');
            quoteLink.href = quoteUrl;
            quoteLink.download = quoteFileName;
            document.body.appendChild(quoteLink);
            quoteLink.click();
            document.body.removeChild(quoteLink);
            URL.revokeObjectURL(quoteUrl);
            
            // Download the new template
            const templateFileName = `New-Template-${selectedTemplate.name}-${new Date().toISOString().split('T')[0]}.pdf`;
            const templateUrl = URL.createObjectURL(newTemplateBlob);
            const templateLink = document.createElement('a');
            templateLink.href = templateUrl;
            templateLink.download = templateFileName;
            document.body.appendChild(templateLink);
            templateLink.click();
            document.body.removeChild(templateLink);
            URL.revokeObjectURL(templateUrl);
            
            console.log('✅ Quote generated with SOW template and new template created successfully');
            
            // Show success message
            alert(`✅ Quote generated successfully!\n\n📄 Quote PDF: ${quoteFileName}\n📄 New Template: ${templateFileName}\n\nBoth files have been downloaded. The new template contains your current data and can be used for future quotes.`);
            
          } else {
            // Use regular template merge for other templates
            console.log('📄 Using regular template merge...');
            const { mergeQuoteIntoTemplate } = await import('../utils/pdfMerger');
            mergedPdfBlob = await mergeQuoteIntoTemplate(selectedTemplate.file, quote, quoteNumber);
            
            // Download the merged PDF
            const fileName = `Quote-${clientInfo.clientName.replace(/\s+/g, '-')}-${selectedTemplate.name}.pdf`;
            const url = URL.createObjectURL(mergedPdfBlob);
            const a = document.createElement('a');
            a.href = url;
            a.download = fileName;
            document.body.appendChild(a);
            a.click();
            document.body.removeChild(a);
            URL.revokeObjectURL(url);
            
            console.log('✅ Quote generated with custom template successfully');
            
            // Show success message
            alert(`Quote PDF "${fileName}" has been generated using custom template "${selectedTemplate.name}" and downloaded successfully!`);
          }
          
        } catch (error) {
          console.error('Error merging with template:', error);
          alert('Error generating quote with template. Using default template instead.');
          
          // Fallback to default template
          if (onGenerateQuote) {
            onGenerateQuote(quote);
          }
        }
      } else {
        // Use default template (existing logic)
        console.log('Using default template');
        
        // Call the onGenerateQuote callback
        if (onGenerateQuote) {
          onGenerateQuote(quote);
        }
      }
    } catch (error) {
      console.error('Error generating quote:', error);
      alert('Error generating quote. Please try again.');
    }
  };

  // If HubSpot is not connected, show connection message
  if (hubspotState && !hubspotState.isConnected) {
    return (
      <div className="max-w-4xl mx-auto p-8">
        <div className="text-center">
          <div className="w-16 h-16 bg-gray-100 rounded-full flex items-center justify-center mx-auto mb-4">
            <Users className="w-8 h-8 text-gray-400" />
          </div>
          <h2 className="text-2xl font-bold text-gray-800 mb-2">HubSpot Not Connected</h2>
          <p className="text-gray-600 mb-6">
            Please connect to HubSpot in the HubSpot tab to automatically populate client information from your contacts.
          </p>
          <div className="bg-gray-50 border border-gray-200 rounded-xl p-6">
            <h3 className="font-semibold text-gray-800 mb-4">Manual Contact Information</h3>
            <form onSubmit={handleSubmit} className="space-y-6">
              <div className="group">
                <label className="flex items-center gap-3 text-sm font-semibold text-gray-800 mb-3">
                  <div className="w-8 h-8 bg-gradient-to-br from-blue-500 to-blue-600 rounded-lg flex items-center justify-center group-hover:scale-110 transition-transform duration-200">
                    <User className="w-4 h-4 text-white" />
                  </div>
                  Contact Name
                </label>
                <input
                  type="text"
                  required
                  value={clientInfo.clientName}
                  onChange={(e) => updateClientInfo({ clientName: e.target.value })}
                  className="w-full px-5 py-4 border-2 border-gray-200 rounded-xl focus:ring-4 focus:ring-blue-500/20 focus:border-blue-500 transition-all duration-300 bg-white/80 backdrop-blur-sm hover:border-blue-300 text-lg font-medium"
                  placeholder="Enter contact name"
                  maxLength={35}
                />
              </div>

              <div className="group">
                <label className="flex items-center gap-3 text-sm font-semibold text-gray-800 mb-3">
                  <div className="w-8 h-8 bg-gradient-to-br from-green-500 to-green-600 rounded-lg flex items-center justify-center group-hover:scale-110 transition-transform duration-200">
                    <Mail className="w-4 h-4 text-white" />
                  </div>
                  Email Address
                </label>
                <input
                  type="email"
                  required
                  value={clientInfo.clientEmail}
                  onChange={(e) => updateClientInfo({ clientEmail: e.target.value })}
                  className="w-full px-5 py-4 border-2 border-gray-200 rounded-xl focus:ring-4 focus:ring-blue-500/20 focus:border-blue-500 transition-all duration-300 bg-white/80 backdrop-blur-sm hover:border-blue-300 text-lg font-medium"
                  placeholder="Enter email address"
                  maxLength={35}
                />
              </div>

              <div className="group">
                <label className="flex items-center gap-3 text-sm font-semibold text-gray-800 mb-3">
                  <div className="w-8 h-8 bg-gradient-to-br from-purple-500 to-purple-600 rounded-lg flex items-center justify-center group-hover:scale-110 transition-transform duration-200">
                    <Building className="w-4 h-4 text-white" />
                  </div>
                  Legal Entity Name*
                </label>
                <input
                  type="text"
                  required
                  value={clientInfo.company}
                  onChange={(e) => updateClientInfo({ company: e.target.value })}
                  className="w-full px-5 py-4 border-2 border-gray-200 rounded-xl focus:ring-4 focus:ring-blue-500/20 focus:border-blue-500 transition-all duration-300 bg-white/80 backdrop-blur-sm hover:border-blue-300 text-lg font-medium"
                  placeholder="Enter legal entity name"
                />
                {clientInfo.company && hubspotState?.selectedContact && (
                  <p className="text-sm text-blue-600 mt-2 flex items-center gap-1">
                    <CheckCircle className="w-4 h-4" />
                    {hubspotState.selectedContact.properties.company 
                      ? 'Legal entity name from HubSpot contact'
                      : 'Legal entity name auto-extracted from email domain'
                    }
                  </p>
                )}
              </div>

              {/* Project Start Date - MOVED to main Contact Information section */}


              {/* Discount field moved to Configure session */}

              <button
                type="submit"
                className="w-full bg-gradient-to-r from-blue-600 via-indigo-600 to-purple-600 text-white py-4 px-8 rounded-2xl font-bold text-lg hover:from-blue-700 hover:via-indigo-700 hover:to-purple-700 transition-all duration-500 transform hover:scale-105 hover:shadow-2xl shadow-xl relative overflow-hidden group hidden"
              >
                <div className="absolute inset-0 bg-gradient-to-r from-white/0 via-white/20 to-white/0 transform -skew-x-12 -translate-x-full group-hover:translate-x-full transition-transform duration-1000"></div>
                <span className="relative flex items-center justify-center gap-3">
                  <FileText className="w-5 h-5" />
                  Generate Quote
                  <Sparkles className="w-5 h-5" />
                </span>
              </button>

              {/* Preview Agreement Button */}
              <button
                type="button"
                onClick={handleGenerateAgreement}
                disabled={!selectedTemplate || isGeneratingAgreement}
                className={`w-full mt-4 py-4 px-8 rounded-2xl font-bold text-lg transition-all duration-500 transform shadow-xl relative overflow-hidden group ${
                  selectedTemplate && !isGeneratingAgreement
                    ? 'bg-gradient-to-r from-green-600 via-emerald-600 to-teal-600 text-white hover:from-green-700 hover:via-emerald-700 hover:to-teal-700 hover:scale-105 hover:shadow-2xl' 
                    : 'bg-gray-400 text-gray-200 cursor-not-allowed'
                }`}
              >
                <div className="absolute inset-0 bg-gradient-to-r from-white/0 via-white/20 to-white/0 transform -skew-x-12 -translate-x-full group-hover:translate-x-full transition-transform duration-1000"></div>
                <span className="relative flex items-center justify-center gap-3">
                  {isGeneratingAgreement ? (
                    <>
                      <div className="w-5 h-5 border-2 border-white border-t-transparent rounded-full animate-spin"></div>
                      Generating...
                    </>
                  ) : (
                    <>
                      <FileText className="w-5 h-5" />
                      Preview Agreement
                      <Sparkles className="w-5 h-5" />
                    </>
                  )}
                </span>
              </button>

              {/* Email Agreement Button */}
              <button
                type="button"
                onClick={handleEmailAgreement}
                disabled={isEmailingAgreement || !selectedTemplate}
                className={`w-full mt-4 py-4 px-8 rounded-2xl font-bold text-lg transition-all duration-500 transform shadow-xl relative overflow-hidden group ${
                  isEmailingAgreement
                    ? 'bg-gray-400 cursor-not-allowed'
                    : 'bg-gradient-to-r from-emerald-600 via-teal-600 to-cyan-600 text-white hover:from-emerald-700 hover:via-teal-700 hover:to-cyan-700 hover:scale-105 hover:shadow-2xl'
                }`}
              >
                <div className="absolute inset-0 bg-gradient-to-r from-white/0 via-white/20 to-white/0 transform -skew-x-12 -translate-x-full group-hover:translate-x-full transition-transform duration-1000"></div>
                <span className="relative flex items-center justify-center gap-3">
                  {isEmailingAgreement ? (
                    <>
                      <div className="w-5 h-5 border-2 border-white border-t-transparent rounded-full animate-spin"></div>
                      Sending...
                    </>
                  ) : (
                    <>
                      <Mail className="w-5 h-5" />
                      Email Agreement
                      <Send className="w-5 h-5" />
                    </>
                  )}
                </span>
              </button>

              {/* Send to Deal Desk Button */}
              <button
                type="button"
                onClick={handleSendToDealDesk}
                disabled={isSendingToDealDesk}
                className={`w-full mt-4 py-4 px-8 rounded-2xl font-bold text-lg transition-all duration-500 transform shadow-xl relative overflow-hidden group hidden ${
                  isSendingToDealDesk
                    ? 'bg-gray-400 cursor-not-allowed'
                    : 'bg-gradient-to-r from-purple-600 via-indigo-600 to-blue-600 text-white hover:from-purple-700 hover:via-indigo-700 hover:to-blue-700 hover:scale-105 hover:shadow-2xl'
                }`}
              >
                <div className="absolute inset-0 bg-gradient-to-r from-white/0 via-white/20 to-white/0 transform -skew-x-12 -translate-x-full group-hover:translate-x-full transition-transform duration-1000"></div>
                <span className="relative flex items-center justify-center gap-3">
                  {isSendingToDealDesk ? (
                    <>
                      <div className="w-5 h-5 border-2 border-white border-t-transparent rounded-full animate-spin"></div>
                      Preparing Email...
                    </>
                  ) : (
                    <>
                      <Briefcase className="w-5 h-5" />
                      Send to Deal Desk
                      <Send className="w-5 h-5" />
                    </>
                  )}
                </span>
              </button>

            {/* Placeholder Preview Button */}
            {selectedTemplate && (
              <button
                type="button"
                onClick={generatePlaceholderPreview}
                className="w-full mt-4 bg-gradient-to-r from-blue-600 to-indigo-600 text-white py-4 px-8 rounded-2xl font-bold text-lg hover:from-blue-700 hover:to-indigo-700 transition-all duration-500 transform hover:scale-105 hover:shadow-2xl shadow-xl relative overflow-hidden group"
              >
                <div className="absolute inset-0 bg-gradient-to-r from-white/0 via-white/20 to-white/0 transform -skew-x-12 -translate-x-full group-hover:translate-x-full transition-transform duration-1000"></div>
                <span className="relative flex items-center justify-center gap-3">
                  <Eye className="w-5 h-5" />
                  Preview Placeholder Replacement
                  <svg className="w-5 h-5" fill="none" stroke="currentColor" viewBox="0 0 24 24">
                    <path strokeLinecap="round" strokeLinejoin="round" strokeWidth={2} d="M15 12a3 3 0 11-6 0 3 3 0 016 0z" />
                    <path strokeLinecap="round" strokeLinejoin="round" strokeWidth={2} d="M2.458 12C3.732 7.943 7.523 5 12 5c4.478 0 8.268 2.943 9.542 7-1.274 4.057-5.064 7-9.542 7-4.477 0-8.268-2.943-9.542-7z" />
                  </svg>
                </span>
              </button>
            )}

            {/* Placeholder Replacement Button */}
            {selectedTemplate && (
              <button
                type="button"
                onClick={async () => {
                  try {
                    // Create quote object
                    const quote = {
                      id: `quote-001`,
                      clientName: clientInfo.clientName,
                      clientEmail: clientInfo.clientEmail,
                      company: clientInfo.company,
                      configuration: configuration,
                      calculation: safeCalculation,
                      selectedTier: safeCalculation.tier,
                      status: 'draft' as const,
                      createdAt: new Date(),
                      templateUsed: {
                        id: selectedTemplate.id,
                        name: selectedTemplate.name,
                        isDefault: false
                      }
                    };

                    const quoteNumber = `CPQ-001`;
                    
                    console.log('🔄 Starting placeholder replacement for template:', selectedTemplate.name);
                    
                    // Check if template has placeholders
                    const { detectPlaceholders } = await import('../utils/pdfMerger');
                    const hasPlaceholders = await detectPlaceholders(selectedTemplate.file);
                    
                    if (!hasPlaceholders) {
                      alert('⚠️ No placeholders detected in this template. Make sure your template contains placeholders like {{company_name}}, {{users}}, etc.');
                      return;
                    }
                    
                    // Use placeholder replacement
                    const { mergeQuoteWithPlaceholders } = await import('../utils/pdfMerger');
                    const { quoteBlob, newTemplateBlob } = await mergeQuoteWithPlaceholders(selectedTemplate.file, quote, quoteNumber);
                    
                    // Download the quote PDF
                    const quoteFileName = `Quote-${clientInfo.clientName.replace(/\s+/g, '-')}-${selectedTemplate.name}-PLACEHOLDERS.pdf`;
                    const quoteUrl = URL.createObjectURL(quoteBlob);
                    const quoteLink = document.createElement('a');
                    quoteLink.href = quoteUrl;
                    quoteLink.download = quoteFileName;
                    document.body.appendChild(quoteLink);
                    quoteLink.click();
                    document.body.removeChild(quoteLink);
                    URL.revokeObjectURL(quoteUrl);
                    
                    // Download the new template
                    const templateFileName = `New-Template-${selectedTemplate.name}-${new Date().toISOString().split('T')[0]}.pdf`;
                    const templateUrl = URL.createObjectURL(newTemplateBlob);
                    const templateLink = document.createElement('a');
                    templateLink.href = templateUrl;
                    templateLink.download = templateFileName;
                    document.body.appendChild(templateLink);
                    templateLink.click();
                    document.body.removeChild(templateLink);
                    URL.revokeObjectURL(templateUrl);
                    
                    console.log('✅ Placeholder replacement and new template creation completed successfully');
                    alert(`✅ Process completed successfully!\n\n📄 Quote PDF: ${quoteFileName}\n📄 New Template: ${templateFileName}\n\nBoth files have been downloaded. The new template contains your current data and can be used for future quotes.`);
                    
                  } catch (error) {
                    console.error('❌ Placeholder replacement failed:', error);
                    alert(`❌ Placeholder replacement failed:\n\n${error instanceof Error ? error.message : 'Unknown error'}\n\nPlease check that your template contains valid placeholders and try again.`);
                  }
                }}
                className="w-full mt-4 bg-gradient-to-r from-green-600 to-emerald-600 text-white py-4 px-8 rounded-2xl font-bold text-lg hover:from-green-700 hover:to-emerald-700 transition-all duration-500 transform hover:scale-105 hover:shadow-2xl shadow-xl relative overflow-hidden group"
              >
                <div className="absolute inset-0 bg-gradient-to-r from-white/0 via-white/20 to-white/0 transform -skew-x-12 -translate-x-full group-hover:translate-x-full transition-transform duration-1000"></div>
                <span className="relative flex items-center justify-center gap-3">
                  <svg className="w-5 h-5" fill="none" stroke="currentColor" viewBox="0 0 24 24">
                    <path strokeLinecap="round" strokeLinejoin="round" strokeWidth={2} d="M4 4v5h.582m15.356 2A8.001 8.001 0 004.582 9m0 0H9m11 11v-5h-.581m0 0a8.003 8.003 0 01-15.357-2m15.357 2H15" />
                  </svg>
                  Replace Placeholders
                  <svg className="w-5 h-5" fill="none" stroke="currentColor" viewBox="0 0 24 24">
                    <path strokeLinecap="round" strokeLinejoin="round" strokeWidth={2} d="M9 12h6m-6 4h6m2 5H7a2 2 0 01-2-2V5a2 2 0 012-2h5.586a1 1 0 01.707.293l5.414 5.414a1 1 0 01.293.707V19a2 2 0 01-2 2z" />
                  </svg>
                </span>
              </button>
            )}
            </form>
          </div>
        </div>
      </div>
    );
  }

  const QuotePreview = ({ dealData }: { dealData?: any }) => {
    // Debug the discount values in QuotePreview
    console.log('🔍 QuotePreview render with discount values:', {
      clientInfoDiscount: clientInfo.discount,
      discountPercent,
      shouldApplyDiscount,
      discountAmount,
      finalTotalAfterDiscount,
      totalCost
    });
    
    return (
    <div data-quote-preview className="bg-gradient-to-br from-white via-slate-50/30 to-blue-50/20 p-10 border-2 border-blue-100 rounded-2xl shadow-2xl max-w-5xl mx-auto backdrop-blur-sm">
      {/* Header */}
      <div className="flex justify-between items-start mb-10 pb-6 border-b-2 border-gradient-to-r from-blue-200 to-indigo-200">
        <div>
          <h1 className="text-5xl font-bold bg-gradient-to-r from-blue-600 via-indigo-600 to-purple-600 bg-clip-text text-transparent mb-3">
            PROFESSIONAL QUOTE
          </h1>
          <p className="text-gray-700 font-semibold text-lg">Quote #{quoteId || generateUniqueQuoteId()}</p>
          <p className="text-gray-600 font-medium">{new Date().toLocaleDateString()}</p>
        </div>
        <div className="text-right">
          <div className="bg-gradient-to-br from-blue-600 to-indigo-600 text-white p-6 rounded-2xl shadow-lg">
            <h2 className="text-2xl font-bold mb-2">{companyInfo?.name || 'Zenop.ai Pro Solutions'}</h2>
            <p className="opacity-90">{companyInfo?.address || '123 Business St.'}</p>
            <p className="opacity-90">{companyInfo?.city || 'City, State 12345'}</p>
            <p className="opacity-90">{companyInfo?.email || 'contact@zenopsolutions.com'}</p>
          </div>
        </div>
      </div>

      {/* Client Info */}
      <div className="bg-gradient-to-br from-blue-50 to-indigo-50 p-8 rounded-2xl mb-10 border border-blue-200">
        <h3 className="font-bold text-gray-900 mb-6 text-xl flex items-center gap-2">
          <User className="w-6 h-6 text-blue-600" />
          Bill To:
        </h3>
        <div className="space-y-2">
          <p className="font-bold text-lg text-gray-900">{clientInfo.clientName}</p>
          <p className="text-gray-700 font-semibold">{clientInfo.company}</p>
          <p className="text-gray-600 font-medium">{clientInfo.clientEmail}</p>
        </div>
      </div>

      {/* Deal Information */}
      {(dealData && (dealData.dealId || dealData.dealName)) && (
        <div className="bg-gradient-to-br from-purple-50 to-indigo-50 p-8 rounded-2xl mb-10 border border-purple-200">
          <h3 className="font-bold text-gray-900 mb-6 text-xl flex items-center gap-2">
            <Building className="w-6 h-6 text-purple-600" />
            Deal Information:
          </h3>
          <div className="grid grid-cols-2 gap-6">
            {dealData.dealId && (
              <div className="flex justify-between items-center bg-white/60 p-4 rounded-xl">
                <span className="text-gray-700 font-semibold">Deal ID:</span>
                <span className="font-bold text-gray-900">{dealData.dealId}</span>
              </div>
            )}
            {dealData.dealName && (
              <div className="flex justify-between items-center bg-white/60 p-4 rounded-xl">
                <span className="text-gray-700 font-semibold">Deal Name:</span>
                <span className="font-bold text-gray-900">{dealData.dealName}</span>
              </div>
            )}

          </div>
        </div>
      )}

      {/* Project Details */}
      <div className="mb-10">
        <h3 className="font-bold text-gray-900 mb-6 text-xl flex items-center gap-2">
          <FileText className="w-6 h-6 text-blue-600" />
          Project Configuration:
        </h3>
        <div className="grid grid-cols-2 gap-6">
          <div className="flex justify-between items-center bg-white/60 p-4 rounded-xl">
            <span className="text-gray-700 font-semibold">Number of Users:</span>
            <span className="font-bold text-gray-900">{configuration.numberOfUsers}</span>
          </div>
          <div className="flex justify-between items-center bg-white/60 p-4 rounded-xl">
            <span className="text-gray-700 font-semibold">Instance Type:</span>
            <span className="font-bold text-gray-900">{configuration.instanceType}</span>
          </div>
          <div className="flex justify-between items-center bg-white/60 p-4 rounded-xl">
            <span className="text-gray-700 font-semibold">Number of Instances:</span>
            <span className="font-bold text-gray-900">{configuration.numberOfInstances}</span>
          </div>
          <div className="flex justify-between items-center bg-white/60 p-4 rounded-xl">
            <span className="text-gray-700 font-semibold">Duration:</span>
            <span className="font-bold text-gray-900">{configuration.duration} months</span>
          </div>
          <div className="flex justify-between items-center bg-white/60 p-4 rounded-xl">
            <span className="text-gray-700 font-semibold">Migration Type:</span>
            <span className="font-bold text-gray-900">{configuration.migrationType}</span>
          </div>
          <div className="flex justify-between items-center bg-white/60 p-4 rounded-xl">
            <span className="text-gray-700 font-semibold">Data Size:</span>
            <span className="font-bold text-gray-900">{configuration.dataSizeGB} GB</span>
          </div>
          <div className="flex justify-between items-center bg-white/60 p-4 rounded-xl">
            <span className="text-gray-700 font-semibold">Messages:</span>
            <span className="font-bold text-gray-900">{configuration.messages || 0}</span>
          </div>
        </div>
      </div>

      {/* Pricing Breakdown */}
      <div className="mb-10">
        <h3 className="font-bold text-gray-900 mb-6 text-xl flex items-center gap-2">
          <Sparkles className="w-6 h-6 text-blue-600" />
          Pricing Breakdown - {safeCalculation.tier.name} Plan:
        </h3>
        <div className="bg-white/80 rounded-2xl p-6 shadow-lg">
        <table className="w-full">
          <thead>
            <tr className="border-b-2 border-blue-200">
              <th className="text-left py-4 text-gray-800 font-bold text-lg">Description</th>
              <th className="text-right py-4 text-gray-800 font-bold text-lg">Amount</th>
            </tr>
          </thead>
          <tbody>
            <tr className="border-b border-gray-200">
              <td className="py-4 text-gray-700 font-medium">
                User costs ({configuration.numberOfUsers} users × {configuration.duration} months)
                <br />
                <span className="text-sm text-gray-500 font-normal">
                  @ {formatCurrency(safeCalculation.userCost / (configuration.numberOfUsers * configuration.duration))}/user/month
                </span>
              </td>
              <td className="text-right py-4 font-bold text-gray-900">{formatCurrency(safeCalculation.userCost)}</td>
            </tr>
            <tr className="border-b border-gray-200">
              <td className="py-4 text-gray-700 font-medium">Data costs ({configuration.dataSizeGB} GB)</td>
              <td className="text-right py-4 font-bold text-gray-900">{formatCurrency(safeCalculation.dataCost)}</td>
            </tr>
            <tr className="border-b border-gray-200">
              <td className="py-4 text-gray-700 font-medium">Migration services</td>
              <td className="text-right py-4 font-bold text-gray-900">{formatCurrency(safeCalculation.migrationCost)}</td>
            </tr>
            <tr className="border-b border-gray-200">
              <td className="py-4 text-gray-700 font-medium">Instance costs ({configuration.numberOfInstances} instances)</td>
              <td className="text-right py-4 font-bold text-gray-900">{formatCurrency(safeCalculation.instanceCost)}</td>
            </tr>
            <tr className="border-t-2 border-blue-300 bg-gradient-to-r from-blue-50 to-indigo-50">
              <td className="py-6 font-bold text-xl text-gray-900">Subtotal (Total Project Cost)</td>
              <td className="text-right py-6 font-bold text-2xl text-blue-600">{formatCurrency(totalCost)}</td>
            </tr>
{shouldApplyDiscount && (
          <tr className="border-b border-gray-200">
            <td className="py-4 text-gray-700 font-medium">Discount ({discountPercent.toString()}%)</td>
            <td className="text-right py-4 font-bold text-red-600">- {formatCurrency(discountAmount)}</td>
          </tr>
        )}
        {/* Debug: Always show discount debug info - see console */}
        <tr className="border-t-2 border-emerald-300 bg-gradient-to-r from-emerald-50 to-teal-50">
          <td className="py-6 font-bold text-xl text-gray-900">Total After Discount</td>
          <td className="text-right py-6 font-bold text-2xl text-emerald-700">
            {formatCurrency(shouldApplyDiscount ? finalTotalAfterDiscount : totalCost)}
          </td>
        </tr>
        {!shouldApplyDiscount && (clientInfo.discount ?? storedDiscountPercent ?? 0) > 0 && (
          <tr>
            <td colSpan={2} className="py-3 text-center text-sm text-amber-600">
              Discount entered in Configure session did not apply because the project total is below $2,500 or exceeds the 10% cap.
            </td>
          </tr>
        )}
        {isDiscountAllowed && hasValidDiscount && !isDiscountValid && (
          <tr className="border-b border-red-200 bg-red-50">
            <td colSpan={2} className="py-3 text-center">
              <p className="text-sm text-red-600 font-medium">
                ⚠️ Discount not applied: Final total would be below $2,500 minimum
              </p>
            </td>
          </tr>
        )}
          </tbody>
        </table>
        </div>
      </div>

    </div>
    );
  };

  if (showPreview) {
    return (
      <div className="space-y-6">
        <div className="flex justify-between items-center bg-gradient-to-r from-white to-blue-50 p-6 rounded-2xl shadow-lg">
          <div>
            <h2 className="text-3xl font-bold bg-gradient-to-r from-gray-900 to-blue-900 bg-clip-text text-transparent">
              Quote Preview
            </h2>
            <p className="text-gray-600 mt-1">Review your professional quote before sending</p>
          </div>
          <div className="flex space-x-4">
            <button
              onClick={() => setShowPreview(false)}
              className="px-6 py-3 border-2 border-gray-300 rounded-xl hover:bg-gray-50 transition-all duration-300 font-semibold flex items-center gap-2"
            >
              <Eye className="w-4 h-4" />
              Back
            </button>
            <button 
              onClick={handleDownloadPDF}
              className="px-6 py-3 bg-gradient-to-r from-green-600 to-emerald-600 text-white rounded-xl hover:from-green-700 hover:to-emerald-700 transition-all duration-300 font-semibold flex items-center gap-2 shadow-lg"
            >
              <Download className="w-4 h-4" />
              Download PDF
            </button>
            <button 
              onClick={handleGenerateAgreement}
              disabled={!selectedTemplate || isGeneratingAgreement}
              className={`px-6 py-3 rounded-xl transition-all duration-300 font-semibold flex items-center gap-2 shadow-lg ${
                !selectedTemplate || isGeneratingAgreement
                  ? 'bg-gray-300 text-gray-600 cursor-not-allowed'
                  : 'bg-gradient-to-r from-emerald-600 to-teal-600 text-white hover:from-emerald-700 hover:to-teal-700'
              }`}
            >
              {isGeneratingAgreement ? (
                <>
                  <div className="w-4 h-4 border-2 border-white border-t-transparent rounded-full animate-spin"></div>
                  Generating...
                </>
              ) : (
                <>
                  <FileText className="w-4 h-4" />
                  Preview Agreement
                </>
              )}
            </button>
            {/* Generate PDF Quote button removed as requested */}
          </div>
        </div>
        <QuotePreview dealData={dealData} />
      </div>
    );
  }

  return (
    <div className="max-w-4xl mx-auto p-8">
      <div className="text-center mb-8">
        <div className="w-16 h-16 bg-gradient-to-br from-blue-500 to-purple-600 rounded-2xl flex items-center justify-center mx-auto mb-4 shadow-lg">
          <FileText className="w-8 h-8 text-white" />
        </div>
        <h1 className="text-3xl font-bold text-gray-800 mb-2">Generate Professional Quote</h1>
        <p className="text-gray-600">Create a detailed quote for your client</p>
      </div>

      <div className="flex justify-center">
        {/* Client Information Form */}
        <div className="w-full max-w-2xl">
          <div className="bg-white rounded-2xl shadow-xl p-8 border border-gray-100">

            {/* Template Selection Indicator */}
            {selectedTemplate ? (
              <div className="flex items-center justify-between mb-6 p-4 bg-gradient-to-r from-green-50 to-emerald-50 rounded-xl border border-green-200">
                <div className="flex items-center gap-3">
                  <div className="w-6 h-6 bg-green-500 rounded-full flex items-center justify-center">
                    <FileText className="w-3 h-3 text-white" />
                  </div>
                  <div>
                    <h3 className="font-semibold text-gray-800">Template Selected</h3>
                    <p className="text-sm text-gray-600">
                      Using template: <span className="font-medium text-green-700">{selectedTemplate.name}</span>
                    </p>
                    <p className="text-xs text-green-600 mt-1">
                      ✅ Ready to generate agreement with this template
                    </p>
                  </div>
                </div>
                <div className="text-right">
                  <span className="px-3 py-1 bg-green-100 text-green-700 rounded-full text-xs font-medium">
                    Template Active
                  </span>
                </div>
              </div>
            ) : (
              <div className="flex items-center gap-3 mb-6 p-4 bg-gradient-to-r from-yellow-50 to-orange-50 rounded-xl border border-yellow-200">
                <div className="w-6 h-6 bg-yellow-500 rounded-full flex items-center justify-center">
                  <FileText className="w-3 h-3 text-white" />
                  </div>
                  <div>
                  <h3 className="font-semibold text-gray-800">No Template Selected</h3>
                    <p className="text-sm text-gray-600">
                    Go to the <span className="font-medium text-blue-600">Template</span> session to select a template for agreement generation.
                  </p>
                  <p className="text-xs text-yellow-600 mt-1">
                    ⚠️ Preview Agreement button will be disabled until a template is selected
                    </p>
                  </div>
              </div>
            )}


            <h3 className="text-xl font-bold text-gray-800 mb-6 flex items-center gap-3">
            <User className="w-6 h-6 text-blue-600" />
            Contact Information
          </h3>

          <form onSubmit={handleSubmit} className="space-y-6">
            <div className="group">
              <label className="flex items-center gap-3 text-sm font-semibold text-gray-800 mb-3">
                <div className="w-8 h-8 bg-gradient-to-br from-blue-500 to-blue-600 rounded-lg flex items-center justify-center group-hover:scale-110 transition-transform duration-200">
                  <User className="w-4 h-4 text-white" />
                </div>
                Contact Name
              </label>
              <input
                type="text"
                required
                value={clientInfo.clientName}
                onChange={(e) => {
                  const sanitized = sanitizeNameInput(e.target.value);
                  const processed = limitConsecutiveSpaces(sanitized);
                  setClientInfo({ ...clientInfo, clientName: processed });
                }}
                className="w-full px-5 py-4 border-2 border-gray-200 rounded-xl focus:ring-4 focus:ring-blue-500/20 focus:border-blue-500 transition-all duration-300 bg-white/80 backdrop-blur-sm hover:border-blue-300 text-lg font-medium"
                placeholder="Enter contact name"
                maxLength={35}
              />
            </div>

            <div className="group">
              <label className="flex items-center gap-3 text-sm font-semibold text-gray-800 mb-3">
                <div className="w-8 h-8 bg-gradient-to-br from-green-500 to-green-600 rounded-lg flex items-center justify-center group-hover:scale-110 transition-transform duration-200">
                  <Mail className="w-4 h-4 text-white" />
                </div>
                Email Address
              </label>
              <input
                type="email"
                required
                value={clientInfo.clientEmail}
                onChange={(e) => {
                  const sanitized = sanitizeEmailInput(e.target.value);
                  setClientInfo({ ...clientInfo, clientEmail: sanitized });
                }}
                className="w-full px-5 py-4 border-2 border-gray-200 rounded-xl focus:ring-4 focus:ring-blue-500/20 focus:border-blue-500 transition-all duration-300 bg-white/80 backdrop-blur-sm hover:border-blue-300 text-lg font-medium"
                placeholder="Enter email address"
                maxLength={35}
              />
            </div>

            <div className="group">
              <label className="flex items-center gap-3 text-sm font-semibold text-gray-800 mb-3">
                <div className="w-8 h-8 bg-gradient-to-br from-purple-500 to-purple-600 rounded-lg flex items-center justify-center group-hover:scale-110 transition-transform duration-200">
                  <Building className="w-4 h-4 text-white" />
                </div>
                Legal Entity Name*
              </label>
              <input
                type="text"
                required
                value={clientInfo.company}
                onChange={(e) => {
                  const sanitized = sanitizeCompanyInput(e.target.value);
                  setClientInfo({ ...clientInfo, company: sanitized });
                }}
                className="w-full px-5 py-4 border-2 border-gray-200 rounded-xl focus:ring-4 focus:ring-blue-500/20 focus:border-blue-500 transition-all duration-300 bg-white/80 backdrop-blur-sm hover:border-blue-300 text-lg font-medium"
                placeholder="Enter legal entity name"
              />
                {clientInfo.company && hubspotState?.selectedContact && (
                  <p className="text-sm text-blue-600 mt-2 flex items-center gap-1">
                    <CheckCircle className="w-4 h-4" />
                    {hubspotState.selectedContact.properties.company 
                      ? 'Legal entity name from HubSpot contact'
                      : 'Legal entity name auto-extracted from email domain'
                    }
                  </p>
                )}
            </div>

            {/* Project Start Date - MOVED from Project Configuration */}
            <div className="group">
              <label className="flex items-center gap-3 text-sm font-semibold text-gray-800 mb-3">
                <div className="w-8 h-8 bg-gradient-to-br from-emerald-500 to-emerald-600 rounded-lg flex items-center justify-center group-hover:scale-110 transition-transform duration-200">
                  <Calendar className="w-4 h-4 text-white" />
                </div>
                Project Start Date
              </label>
              <input
                type="date"
                value={configuration?.startDate || ''}
                min={new Date().toISOString().split('T')[0]}
                onChange={(e) => {
                  const newStartDate = e.target.value;
                  console.log('📅 Project Start Date changed:', newStartDate);
                  
                  if (onConfigurationChange) {
                    // Update the configuration with the new start date
                    const updatedConfig = {
                      ...configuration,
                      startDate: newStartDate
                    };
                    onConfigurationChange(updatedConfig);
                    console.log('✅ Configuration updated with new start date:', newStartDate);
                  } else {
                    console.warn('⚠️ No onConfigurationChange callback provided');
                  }
                }}
                className="w-full px-5 py-4 border-2 border-gray-200 rounded-xl focus:ring-4 focus:ring-blue-500/20 focus:border-blue-500 transition-all duration-300 bg-white/80 backdrop-blur-sm hover:border-blue-300 text-lg font-medium"
                placeholder="Select start date"
                autoComplete="off"
              />
              <p className="text-xs text-gray-500 mt-2">Select a date from today onwards</p>
            </div>

            {/* Effective Date */}
            <div className="group">
              <label className="flex items-center gap-3 text-sm font-semibold text-gray-800 mb-3">
                <div className="w-8 h-8 bg-gradient-to-br from-orange-500 to-red-600 rounded-lg flex items-center justify-center group-hover:scale-110 transition-transform duration-200">
                  <Calendar className="w-4 h-4 text-white" />
                </div>
                Effective Date
              </label>
              <input
                type="date"
                value={clientInfo.effectiveDate || ''}
                min={new Date().toISOString().split('T')[0]}
                onChange={(e) => {
                  const selectedDate = e.target.value;
                  if (!selectedDate) {
                    updateClientInfo({ effectiveDate: '' });
                    return;
                  }
                  
                  const today = new Date();
                  const todayStr = today.toISOString().split('T')[0];
                  
                  console.log('Effective Date validation:', { selectedDate, todayStr });
                  
                  // Compare as strings (YYYY-MM-DD format)
                  if (selectedDate >= todayStr) {
                    updateClientInfo({ effectiveDate: selectedDate });
                  } else {
                    // Past date detected - show warning and reset
                    alert('Effective date cannot be in the past. Please select today\'s date or a future date.');
                    e.target.value = todayStr;
                    updateClientInfo({ effectiveDate: todayStr });
                  }
                }}
                onBlur={(e) => {
                  const selectedDate = e.target.value;
                  if (selectedDate) {
                    const today = new Date();
                    const todayStr = today.toISOString().split('T')[0];
                    
                    if (selectedDate < todayStr) {
                      alert('Effective date cannot be in the past. Please select today\'s date or a future date.');
                      e.target.value = todayStr;
                      updateClientInfo({ effectiveDate: todayStr });
                    }
                  }
                }}
                className="w-full px-6 py-5 border-2 border-gray-200 rounded-xl focus:ring-4 focus:ring-blue-500/20 focus:border-blue-500 transition-all duration-300 bg-white/80 backdrop-blur-sm hover:border-blue-300 text-xl font-medium"
                style={{ 
                  fontSize: '18px',
                  height: '60px',
                  paddingTop: '18px',
                  paddingBottom: '18px'
                }}
              />
              <p className="text-xs text-gray-500 mt-2">Select a date from today onwards</p>
            </div>

            <button
              type="submit"
              className="w-full bg-gradient-to-r from-blue-600 via-indigo-600 to-purple-600 text-white py-4 px-8 rounded-2xl font-bold text-lg hover:from-blue-700 hover:via-indigo-700 hover:to-purple-700 transition-all duration-500 transform hover:scale-105 hover:shadow-2xl shadow-xl relative overflow-hidden group hidden"
            >
              <div className="absolute inset-0 bg-gradient-to-r from-white/0 via-white/20 to-white/0 transform -skew-x-12 -translate-x-full group-hover:translate-x-full transition-transform duration-1000"></div>
              <span className="relative flex items-center justify-center gap-3">
                <FileText className="w-5 h-5" />
                Generate Quote
                <Sparkles className="w-5 h-5" />
              </span>
            </button>

            {/* Generate Agreement Button */}
                  <button
              type="button"
              onClick={handleGenerateAgreement}
              disabled={!selectedTemplate || isGeneratingAgreement}
              className={`w-full mt-4 py-4 px-8 rounded-2xl font-bold text-lg transition-all duration-500 transform shadow-xl relative overflow-hidden group ${
                selectedTemplate && !isGeneratingAgreement
                  ? 'bg-gradient-to-r from-green-600 via-emerald-600 to-teal-600 text-white hover:from-green-700 hover:via-emerald-700 hover:to-teal-700 hover:scale-105 hover:shadow-2xl' 
                  : 'bg-gray-400 text-gray-200 cursor-not-allowed'
              }`}
            >
              <div className="absolute inset-0 bg-gradient-to-r from-white/0 via-white/20 to-white/0 transform -skew-x-12 -translate-x-full group-hover:translate-x-full transition-transform duration-1000"></div>
              <span className="relative flex items-center justify-center gap-3">
                {isGeneratingAgreement ? (
                  <>
                    <div className="w-5 h-5 border-2 border-white border-t-transparent rounded-full animate-spin"></div>
                    Generating...
                  </>
                ) : (
                  <>
                    <FileText className="w-5 h-5" />
                    Preview Agreement
                    <Sparkles className="w-5 h-5" />
                  </>
                )}
              </span>
                  </button>

            {/* Send to Deal Desk Button (same behavior as preview) */}
            <button
              type="button"
              onClick={handleEmailAgreement}
              disabled={isEmailingAgreement}
              className={`w-full mt-4 py-4 px-8 rounded-2xl font-bold text-lg transition-all duration-500 transform shadow-xl relative overflow-hidden group hidden ${
                isEmailingAgreement
                  ? 'bg-gray-400 cursor-not-allowed'
                  : 'bg-gradient-to-r from-purple-600 via-indigo-600 to-blue-600 text-white hover:from-purple-700 hover:via-indigo-700 hover:to-blue-700 hover:scale-105 hover:shadow-2xl'
              }`}
            >
              <div className="absolute inset-0 bg-gradient-to-r from-white/0 via-white/20 to-white/0 transform -skew-x-12 -translate-x-full group-hover:translate-x-full transition-transform duration-1000"></div>
              <span className="relative flex items-center justify-center gap-3">
                {isEmailingAgreement ? (
                  <>
                    <div className="w-5 h-5 border-2 border-white border-t-transparent rounded-full animate-spin"></div>
                    Sending...
                  </>
                ) : (
                  <>
                    <Mail className="w-5 h-5" />
                    Send to Deal Desk
                    <Send className="w-5 h-5" />
                  </>
                )}
              </span>
            </button>
          </form>

              </div>
            </div>

      </div>

      {/* Contact Selector Modal */}
      {showContactSelector && (
        <div className="fixed inset-0 bg-black bg-opacity-50 flex items-center justify-center z-50">
          <div className="bg-white rounded-xl p-6 max-w-2xl w-full mx-4 max-h-[80vh] overflow-y-auto">
            <div className="flex items-center justify-between mb-4">
              <h3 className="text-lg font-semibold text-gray-800">Select HubSpot Contact</h3>
              <button
                onClick={() => setShowContactSelector(false)}
                className="text-gray-400 hover:text-gray-600"
              >
                <svg className="w-6 h-6" fill="none" stroke="currentColor" viewBox="0 0 24 24">
                  <path strokeLinecap="round" strokeLinejoin="round" strokeWidth={2} d="M6 18L18 6M6 6l12 12" />
                </svg>
              </button>
            </div>
            
            <div className="space-y-3">
              {hubspotState?.hubspotContacts.map(contact => (
                <div
                  key={contact.id}
                  className="p-4 border border-gray-200 rounded-lg hover:border-blue-300 hover:shadow-md transition-all cursor-pointer"
                  onClick={() => handleContactSelect(contact)}
                >
                  <div className="flex items-center gap-3">
                    <div className="w-10 h-10 bg-gradient-to-br from-blue-500 to-purple-600 rounded-full flex items-center justify-center text-white font-semibold">
                      {contact.properties.firstname?.[0]}{contact.properties.lastname?.[0]}
                    </div>
                    <div className="flex-1">
                      <h4 className="font-semibold text-gray-800">
                        {contact.properties.firstname} {contact.properties.lastname}
                      </h4>
                      <p className="text-sm text-gray-600">{contact.properties.email}</p>
                      {contact.properties.company && (
                        <p className="text-sm text-gray-500">{contact.properties.company}</p>
                      )}
                    </div>
                    <CheckCircle className="w-5 h-5 text-blue-600" />
                  </div>
                </div>
              ))}
            </div>
            
            {(!hubspotState?.hubspotContacts || hubspotState.hubspotContacts.length === 0) && (
              <div className="text-center py-8">
                <Users className="w-12 h-12 text-gray-400 mx-auto mb-4" />
                <p className="text-gray-600">No contacts found in HubSpot</p>
              </div>
            )}
          </div>
        </div>
      )}



        {/* Placeholder Preview Modal */}
        {showPlaceholderPreview && placeholderPreviewData && (
          <div className="fixed inset-0 bg-black bg-opacity-50 flex items-center justify-center z-50">
            <div className="bg-white rounded-2xl p-8 max-w-6xl w-full mx-4 max-h-[90vh] overflow-y-auto">
              <div className="flex items-center justify-between mb-6">
                <div>
                  <h2 className="text-2xl font-bold text-gray-800">Placeholder Replacement Preview</h2>
                  <p className="text-gray-600">See exactly how your data will replace placeholders in the template</p>
                </div>
                <button
                  onClick={() => setShowPlaceholderPreview(false)}
                  className="text-gray-500 hover:text-gray-700 text-2xl"
                >
                  ✕
                </button>
              </div>

              {/* Placeholder Mapping Table */}
              <div className="mb-8">
                <h3 className="text-lg font-semibold text-gray-800 mb-4">Placeholder Mappings</h3>
                <div className="bg-gray-50 rounded-xl p-6">
                  <div className="grid grid-cols-1 md:grid-cols-2 gap-4">
                    {placeholderPreviewData.placeholders.map((item, index) => (
                      <div key={index} className="bg-white rounded-lg p-4 border border-gray-200">
                        <div className="flex items-center justify-between">
                          <div className="flex-1">
                            <p className="text-sm font-medium text-gray-600">Placeholder</p>
                            <p className="text-sm font-mono text-blue-600 bg-blue-50 px-2 py-1 rounded">
                              {item.placeholder}
                            </p>
                          </div>
                          <div className="mx-4 text-gray-400">
                            <svg className="w-5 h-5" fill="none" stroke="currentColor" viewBox="0 0 24 24">
                              <path strokeLinecap="round" strokeLinejoin="round" strokeWidth={2} d="M7 16V4m0 0L3 8m4-4l4 4m6 0v12m0 0l4-4m-4 4l-4-4" />
                            </svg>
                          </div>
                          <div className="flex-1">
                            <p className="text-sm font-medium text-gray-600">Will Become</p>
                            <p className="text-sm font-semibold text-green-700 bg-green-50 px-2 py-1 rounded">
                              {item.value}
                            </p>
                          </div>
                        </div>
                      </div>
                    ))}
                  </div>
                </div>
              </div>

              {/* Before/After Comparison */}
              <div className="grid grid-cols-1 lg:grid-cols-2 gap-8">
                {/* Before */}
                <div>
                  <h3 className="text-lg font-semibold text-gray-800 mb-4 flex items-center gap-2">
                    <div className="w-6 h-6 bg-red-100 rounded-full flex items-center justify-center">
                      <span className="text-red-600 font-bold text-sm">1</span>
                    </div>
                    Template with Placeholders
                  </h3>
                  <div className="bg-red-50 border-2 border-red-200 rounded-xl p-6">
                    <pre className="text-sm text-gray-800 whitespace-pre-wrap font-mono">
                      {placeholderPreviewData.originalText}
                    </pre>
                  </div>
                </div>

                {/* After */}
                <div>
                  <h3 className="text-lg font-semibold text-gray-800 mb-4 flex items-center gap-2">
                    <div className="w-6 h-6 bg-green-100 rounded-full flex items-center justify-center">
                      <span className="text-green-600 font-bold text-sm">2</span>
                    </div>
                    Template with Your Data
                  </h3>
                  <div className="bg-green-50 border-2 border-green-200 rounded-xl p-6">
                    <pre className="text-sm text-gray-800 whitespace-pre-wrap font-mono">
                      {placeholderPreviewData.replacedText}
                    </pre>
                  </div>
                </div>
              </div>

              {/* Action Buttons */}
              <div className="flex gap-4 mt-8 pt-6 border-t border-gray-200">
                <button
                  onClick={() => setShowPlaceholderPreview(false)}
                  className="flex-1 px-6 py-3 border border-gray-300 text-gray-700 rounded-xl hover:bg-gray-50 transition-colors font-semibold"
                >
                  Close Preview
                </button>
                <button
                  onClick={() => {
                    setShowPlaceholderPreview(false);
                    // Trigger the actual quote generation
                    const form = document.querySelector('form');
                    if (form) {
                      form.dispatchEvent(new Event('submit', { cancelable: true, bubbles: true }));
                    }
                  }}
                  className="flex-1 px-6 py-3 bg-green-600 text-white rounded-xl hover:bg-green-700 transition-colors font-semibold"
                >
                  Proceed with Generation
                </button>
              </div>
            </div>
          </div>
        )}

        {/* Agreement Preview Modal - Enhanced Large Size */}
        {showAgreementPreview && processedAgreement && (
          <div className="fixed inset-0 bg-black bg-opacity-80 flex items-center justify-center z-50 p-1">
            <div className={`bg-white shadow-2xl w-full h-full overflow-hidden flex flex-col ${
              isFullscreen 
                ? 'max-w-none max-h-none rounded-none' 
                : 'max-w-[98vw] max-h-[99vh] rounded-3xl'
            }`}>
              {/* Header - Ultra Compact */}
              <div className="bg-gradient-to-r from-green-600 via-green-700 to-emerald-600 text-white p-2 flex items-center justify-between flex-shrink-0">
                <div className="flex items-center space-x-3">
                  <div className="w-8 h-8 bg-white bg-opacity-20 rounded-full flex items-center justify-center">
                    <svg className="w-5 h-5" fill="currentColor" viewBox="0 0 20 20">
                      <path fillRule="evenodd" d="M16.707 5.293a1 1 0 010 1.414l-8 8a1 1 0 01-1.414 0l-4-4a1 1 0 011.414-1.414L8 12.586l7.293-7.293a1 1 0 011.414 0z" clipRule="evenodd" />
                    </svg>
                  </div>
                  <div>
                    <h2 className="text-lg font-bold">🎉 Agreement Generated!</h2>
                    <p className="text-green-100 text-xs">
                      {selectedTemplate?.name} | {clientInfo.clientName}
                    </p>
                  </div>
                </div>
                <div className="flex items-center gap-2">
                  {/* Essential action buttons in header for agreement preview */}
                  {showAgreementPreview && (
                    <>
                      <button
                        onClick={handleDownloadAgreement}
                        className="text-white hover:text-green-200 transition-colors px-3 py-1 hover:bg-white hover:bg-opacity-10 rounded-lg text-xs font-semibold hidden"
                        title="Download Agreement"
                      >
                        📥 Download
                      </button>
                      <button
                        onClick={handleDownloadAgreementPDF}
                        className="text-white hover:text-green-200 transition-colors px-3 py-1 hover:bg-white hover:bg-opacity-10 rounded-lg text-xs font-semibold"
                        title="Download PDF"
                      >
                        📄 PDF
                      </button>
                      <button
<<<<<<< HEAD
                        onClick={() => setShowApprovalModal(true)}
=======
                        onClick={handleStartApprovalWorkflow}
                        disabled={isStartingWorkflow}
>>>>>>> acd1056a
                        className="text-white hover:text-green-200 transition-colors px-3 py-1 hover:bg-white hover:bg-opacity-10 rounded-lg text-xs font-semibold"
                        title="Start Approval Workflow"
                      >
                        <Workflow className="w-3 h-3 inline mr-1" />
<<<<<<< HEAD
                        Start Workflow
=======
                        {isStartingWorkflow ? 'Creating Approval Workflow…' : 'Start Approval Workflow'}
>>>>>>> acd1056a
                      </button>
                      <button
                        onClick={handleEmailAgreement}
                        disabled={isEmailingAgreement}
                        className={`transition-colors px-3 py-1 rounded-lg text-xs font-semibold ${
                          isEmailingAgreement
                            ? 'text-green-300 cursor-not-allowed'
                            : 'text-white hover:text-green-200 hover:bg-white hover:bg-opacity-10'
                        }`}
                        title="Send to Deal Desk"
                      >
                        {isEmailingAgreement ? '⏳ Sending...' : '📧 Send'}
                      </button>
                    </>
                  )}
                  <button
                    onClick={() => setIsFullscreen(!isFullscreen)}
                    className="text-white hover:text-green-200 transition-colors p-2 hover:bg-white hover:bg-opacity-10 rounded-full"
                    title={isFullscreen ? "Exit Fullscreen" : "Enter Fullscreen"}
                  >
                    {isFullscreen ? (
                      <svg className="w-6 h-6" fill="none" stroke="currentColor" viewBox="0 0 24 24">
                        <path strokeLinecap="round" strokeLinejoin="round" strokeWidth={2} d="M9 9V4.5M9 9H4.5M9 9L3.5 3.5M15 9h4.5M15 9V4.5M15 9l5.5-5.5M9 15v4.5M9 15H4.5M9 15l-5.5 5.5M15 15h4.5M15 15v4.5m0-4.5l5.5 5.5" />
                      </svg>
                    ) : (
                      <svg className="w-6 h-6" fill="none" stroke="currentColor" viewBox="0 0 24 24">
                        <path strokeLinecap="round" strokeLinejoin="round" strokeWidth={2} d="M4 8V4m0 0h4M4 4l5 5m11-1V4m0 0h-4m4 0l-5 5M4 16v4m0 0h4m-4 0l5-5m11 5l-5-5m5 5v-4m0 4h-4" />
                      </svg>
                    )}
                  </button>
                  <button
                    onClick={() => {
                      setShowAgreementPreview(false);
                      setProcessedAgreement(null);
                      setIsFullscreen(false);
                      // Reset inline preview when closing agreement modal
                      setShowInlinePreview(false);
                      if (previewUrl) {
                        URL.revokeObjectURL(previewUrl);
                        setPreviewUrl(null);
                      }
                    }}
                    className="text-white hover:text-green-200 transition-colors p-2 hover:bg-white hover:bg-opacity-10 rounded-full"
                  >
                    <svg className="w-6 h-6" fill="none" stroke="currentColor" viewBox="0 0 24 24">
                      <path strokeLinecap="round" strokeLinejoin="round" strokeWidth={2} d="M6 18L18 6M6 6l12 12" />
                    </svg>
                  </button>
                </div>
              </div>

              {/* Content - Maximized for Preview */}
              <div className="flex-1 flex flex-col overflow-hidden">
                {/* Success Message - Ultra Compact (hidden in fullscreen) */}
                {!isFullscreen && (
                  <div className="bg-gradient-to-r from-green-50 to-emerald-50 border-l-2 border-green-500 p-2 mx-2 mt-1 mb-2 flex-shrink-0">
                    <div className="flex items-center space-x-2">
                      <div className="w-4 h-4 bg-green-500 rounded-full flex items-center justify-center flex-shrink-0">
                        <svg className="w-3 h-3 text-white" fill="currentColor" viewBox="0 0 20 20">
                          <path fillRule="evenodd" d="M16.707 5.293a1 1 0 010 1.414l-8 8a1 1 0 01-1.414 0l-4-4a1 1 0 011.414-1.414L8 12.586l7.293-7.293a1 1 0 011.414 0z" clipRule="evenodd" />
                        </svg>
                      </div>
                      <p className="text-green-800 font-semibold text-xs">
                        Template processed successfully! Review the preview below.
                      </p>
                    </div>
                  </div>
                )}

                {/* Preview Area - Maximized */}
                <div className={`flex-1 bg-gray-50 border border-gray-300 overflow-hidden flex flex-col min-h-0 ${
                  isFullscreen 
                    ? 'mx-0 mb-0 rounded-none' 
                    : 'mx-2 mb-2 rounded-xl'
                }`}>
                  <div className="bg-white px-3 py-2 border-b border-gray-200 flex items-center justify-between flex-shrink-0">
                    <h3 className="text-sm font-bold text-gray-800">📄 Document Preview</h3>
                    <div className="flex items-center gap-2">
                      {showInlinePreview && (
                        <div className="text-xs text-gray-600 bg-green-50 px-2 py-1 rounded">
                          📄 DOCX Content
                        </div>
                      )}
                      {!showInlinePreview && !showAgreementPreview && (
                        <button
                          onClick={handleViewInline}
                          className="text-xs bg-gradient-to-r from-blue-600 to-blue-700 text-white px-3 py-1 rounded hover:from-blue-700 hover:to-blue-800 transition-all duration-200 font-semibold"
                        >
                          👁️ View Document
                        </button>
                      )}
                    </div>
                  </div>
                  <div className="flex-1 bg-white overflow-hidden min-h-0">
                    {showInlinePreview ? (
                      previewUrl ? (
                        <div className="w-full h-full relative">
                          <iframe
                            src={previewUrl}
                            className="w-full h-full border-0"
                            title="Agreement Document Preview"
                            style={{ 
                              minHeight: '700px',
                              height: '100%',
                              width: '100%'
                            }}
                          />
                          {/* Enhanced zoom controls overlay */}
                          <div className="absolute top-2 right-2 bg-blue-600 text-white text-xs px-2 py-1 rounded shadow-lg flex items-center gap-1">
                            <svg className="w-3 h-3" fill="none" stroke="currentColor" viewBox="0 0 24 24">
                              <path strokeLinecap="round" strokeLinejoin="round" strokeWidth={2} d="M21 21l-6-6m2-5a7 7 0 11-14 0 7 7 0 0114 0zM10 7v3m0 0v3m0-3h3m-3 0H7" />
                            </svg>
                            Use Ctrl +/- to zoom
                          </div>
                          
                          {/* Fullscreen floating action buttons */}
                          {isFullscreen && (
                            <div className="absolute bottom-4 right-4 flex flex-col gap-2">
                              <button
                                onClick={handleDownloadAgreement}
                                className="bg-green-600 hover:bg-green-700 text-white p-3 rounded-full shadow-2xl transition-all duration-200 transform hover:scale-105"
                                title="Download Agreement"
                              >
                                <svg className="w-6 h-6" fill="none" stroke="currentColor" viewBox="0 0 24 24">
                                  <path strokeLinecap="round" strokeLinejoin="round" strokeWidth={2} d="M12 10v6m0 0l-3-3m3 3l3-3m2 8H7a2 2 0 01-2-2V5a2 2 0 012-2h5.586a1 1 0 01.707.293l5.414 5.414a1 1 0 01.293.707V19a2 2 0 01-2 2z" />
                                </svg>
                              </button>
                              <button
                                onClick={handleDownloadAgreementPDF}
                                className="bg-blue-600 hover:bg-blue-700 text-white p-3 rounded-full shadow-2xl transition-all duration-200 transform hover:scale-105"
                                title="Download PDF"
                              >
                                <svg className="w-6 h-6" fill="none" stroke="currentColor" viewBox="0 0 24 24">
                                  <path strokeLinecap="round" strokeLinejoin="round" strokeWidth={2} d="M7 21h10a2 2 0 002-2V9.414a1 1 0 00-.293-.707l-5.414-5.414A1 1 0 0012.586 3H7a2 2 0 00-2 2v14a2 2 0 002 2z" />
                                </svg>
                              </button>
                            </div>
                          )}
                        </div>
                      ) : (
                        <div ref={previewContainerRef} className="document-preview-content w-full h-full overflow-auto p-6 bg-white" style={{ minHeight: '700px' }} />
                      )
                    ) : (
                      <div className="h-full flex items-center justify-center min-h-[400px]">
                        <div className="text-center p-8">
                          <div className="w-24 h-24 bg-gradient-to-br from-green-100 to-emerald-100 rounded-full flex items-center justify-center mx-auto mb-6">
                            <svg className="w-12 h-12 text-green-600" fill="none" stroke="currentColor" viewBox="0 0 24 24">
                              <path strokeLinecap="round" strokeLinejoin="round" strokeWidth={2} d="M9 12h6m-6 4h6m2 5H7a2 2 0 01-2-2V5a2 2 0 012-2h5.586a1 1 0 01.707.293l5.414 5.414a1 1 0 01.293.707V19a2 2 0 01-2 2z" />
                            </svg>
                          </div>
                          <h4 className="text-2xl font-bold text-gray-800 mb-3">Document Ready for Preview</h4>
                          <p className="text-gray-600 text-lg mb-6 max-w-xl mx-auto">
                            Your agreement has been processed successfully with all tokens replaced with actual quote data.
                          </p>
                          <div className="bg-gradient-to-r from-blue-50 to-indigo-50 border-2 border-blue-200 rounded-2xl p-6 mb-6 max-w-2xl mx-auto">
                            <p className="text-blue-800 text-base">
                              <strong>Click "View Document" above</strong> to see the complete agreement with all your data, 
                              or click "Download Agreement" to save the file.
                            </p>
                          </div>
                          <div className="grid grid-cols-2 gap-4 text-sm text-gray-600 max-w-xl mx-auto">
                            <div className="bg-gray-50 p-3 rounded-lg">
                              <p><strong>📋 Template:</strong> {selectedTemplate?.name}</p>
                            </div>
                            <div className="bg-gray-50 p-3 rounded-lg">
                              <p><strong>👤 Client:</strong> {clientInfo.clientName}</p>
                            </div>
                            <div className="bg-gray-50 p-3 rounded-lg">
                              <p><strong>🏢 Company:</strong> {clientInfo.company}</p>
                            </div>
                            <div className="bg-gray-50 p-3 rounded-lg">
                              <p><strong>💰 Total Cost:</strong> {formatCurrency(calculation?.totalCost || 0)}</p>
                            </div>
                          </div>
                        </div>
                      </div>
                    )}
                  </div>
                </div>

                {/* Action Buttons - Ultra Compact (hidden in fullscreen and agreement preview) */}
                {!isFullscreen && !showAgreementPreview && (
                  <div className="bg-white border-t border-gray-200 p-2 flex-shrink-0">
                  <div className="flex gap-2 justify-center flex-wrap">
                    <button
                      onClick={handleDownloadAgreement}
                      className="flex items-center gap-1 px-4 py-2 bg-gradient-to-r from-green-600 to-green-700 text-white rounded-lg hover:from-green-700 hover:to-green-800 transition-all duration-200 font-semibold text-xs shadow-lg"
                    >
                      <svg className="w-3 h-3" fill="none" stroke="currentColor" viewBox="0 0 24 24">
                        <path strokeLinecap="round" strokeLinejoin="round" strokeWidth={2} d="M12 10v6m0 0l-3-3m3 3l3-3m2 8H7a2 2 0 01-2-2V5a2 2 0 012-2h5.586a1 1 0 01.707.293l5.414 5.414a1 1 0 01.293.707V19a2 2 0 01-2 2z" />
                      </svg>
                      📥 Download Agreement
                    </button>
                    {/* Download PDF button with functionality */}
                    <button
                      onClick={handleDownloadAgreementPDF}
                      className="flex items-center gap-1 px-4 py-2 bg-gradient-to-r from-blue-600 to-blue-700 text-white rounded-lg hover:from-blue-700 hover:to-blue-800 transition-all duration-200 font-semibold text-xs shadow-lg"
                    >
                      <svg className="w-3 h-3" fill="none" stroke="currentColor" viewBox="0 0 24 24">
                        <path strokeLinecap="round" strokeLinejoin="round" strokeWidth={2} d="M12 10v6m0 0l-3-3m3 3l3-3m2 8H7a2 2 0 01-2-2V5a2 2 0 012-2h5.586a1 1 0 01.707.293l5.414 5.414a1 1 0 01.293.707V19a2 2 0 01-2 2z" />
                      </svg>
                      📄 Download PDF
                    </button>
                    <button
                      onClick={handleEmailAgreement}
                      disabled={isEmailingAgreement}
                      className={`flex items-center gap-1 px-4 py-2 rounded-lg transition-all duration-200 font-semibold text-xs shadow-lg ${
                        isEmailingAgreement
                          ? 'bg-gray-400 text-gray-200 cursor-not-allowed'
                          : 'bg-gradient-to-r from-purple-600 to-purple-700 text-white hover:from-purple-700 hover:to-purple-800'
                      }`}
                    >
                      {isEmailingAgreement ? (
                        <>
                          <div className="w-3 h-3 border-2 border-white border-t-transparent rounded-full animate-spin"></div>
                          Sending...
                        </>
                      ) : (
                        <>
                          <Mail className="w-3 h-3" />
                          📧 Send to Deal Desk
                        </>
                      )}
                    </button>
                    {/* After agreement generation, always show preview - no hide option */}
                    {showInlinePreview && showAgreementPreview ? (
                      <div className="flex items-center gap-1 px-4 py-2 bg-green-50 text-green-700 rounded-lg border border-green-200">
                        <svg className="w-3 h-3" fill="none" stroke="currentColor" viewBox="0 0 24 24">
                          <path strokeLinecap="round" strokeLinejoin="round" strokeWidth={2} d="M9 12l2 2 4-4m6 2a9 9 0 11-18 0 9 9 0 0118 0z" />
                        </svg>
                        <span className="text-xs font-semibold">📄 Document Loaded</span>
                      </div>
                    ) : showInlinePreview ? (
                      <button
                        onClick={() => {
                          setShowInlinePreview(false);
                          if (previewUrl) {
                            URL.revokeObjectURL(previewUrl);
                            setPreviewUrl(null);
                          }
                        }}
                        className="flex items-center gap-1 px-4 py-2 bg-gradient-to-r from-orange-600 to-orange-700 text-white rounded-lg hover:from-orange-700 hover:to-orange-800 transition-all duration-200 font-semibold text-xs shadow-lg"
                      >
                        <svg className="w-3 h-3" fill="none" stroke="currentColor" viewBox="0 0 24 24">
                          <path strokeLinecap="round" strokeLinejoin="round" strokeWidth={2} d="M13.875 18.825A10.05 10.05 0 0112 19c-4.478 0-8.268-2.943-9.543-7a9.97 9.97 0 011.563-3.029m5.858.908a3 3 0 114.243 4.243M9.878 9.878l4.242 4.242M9.878 9.878L3 3m6.878 6.878L21 21" />
                        </svg>
                        🙈 Hide Document
                      </button>
                    ) : (
                      <button
                        onClick={handleViewInline}
                        className="flex items-center gap-1 px-4 py-2 bg-gradient-to-r from-blue-600 to-blue-700 text-white rounded-lg hover:from-blue-700 hover:to-blue-800 transition-all duration-200 font-semibold text-xs shadow-lg"
                      >
                        <svg className="w-3 h-3" fill="none" stroke="currentColor" viewBox="0 0 24 24">
                          <path strokeLinecap="round" strokeLinejoin="round" strokeWidth={2} d="M15 12a3 3 0 11-6 0 3 3 0 016 0z" />
                          <path strokeLinecap="round" strokeLinejoin="round" strokeWidth={2} d="M2.458 12C3.732 7.943 7.523 5 12 5c4.478 0 8.268 2.943 9.542 7-1.274 4.057-5.064 7-9.542 7-4.477 0-8.268-2.943-9.542-7z" />
                        </svg>
                        👁️ View Document
                      </button>
                    )}
                    <button
                      onClick={() => {
                        setShowAgreementPreview(false);
                        setProcessedAgreement(null);
                        setShowInlinePreview(false);
                        setIsFullscreen(false);
                        if (previewUrl) {
                          URL.revokeObjectURL(previewUrl);
                          setPreviewUrl(null);
                        }
                      }}
                      className="flex items-center gap-1 px-4 py-2 bg-gradient-to-r from-gray-600 to-gray-700 text-white rounded-lg hover:from-gray-700 hover:to-gray-800 transition-all duration-200 font-semibold text-xs shadow-lg"
                    >
                      <svg className="w-3 h-3" fill="none" stroke="currentColor" viewBox="0 0 24 24">
                        <path strokeLinecap="round" strokeLinejoin="round" strokeWidth={2} d="M6 18L18 6M6 6l12 12" />
                      </svg>
                      ❌ Close Preview
                    </button>
                  </div>
                </div>
                )}
              </div>
            </div>
          </div>
        )}

        {/* Approval Workflow Modal */}
        {showApprovalModal && (
          <div className="fixed inset-0 bg-black bg-opacity-50 flex items-center justify-center z-50">
            <div className="bg-white rounded-lg p-6 w-full max-w-md mx-4">
              <div className="flex items-center justify-between mb-4">
                <h3 className="text-lg font-semibold text-gray-900 flex items-center gap-2">
                  <Workflow className="w-5 h-5 text-blue-600" />
                  Start Approval Workflow
                </h3>
                <button
                  onClick={() => setShowApprovalModal(false)}
                  className="text-gray-400 hover:text-gray-600"
                >
                  <X className="w-5 h-5" />
                </button>
              </div>
              
              <p className="text-sm text-gray-600 mb-4">
<<<<<<< HEAD
                Enter email addresses for the four approval roles. Technical Team, Legal Team, and Client can approve or deny. Deal Desk will be notified after all approvals.
=======
                Enter email addresses for the three approval roles. Technical Team and Legal Team can approve or deny. Deal Desk will be notified after approvals.
>>>>>>> acd1056a
              </p>
              
              <div className="space-y-4">
                <div>
                  <label className="block text-sm font-medium text-gray-700 mb-1">
                    Technical Team Email
                  </label>
                  <input
                    type="email"
                    value={approvalEmails.role1}
                    onChange={(e) => setApprovalEmails(prev => ({ ...prev, role1: e.target.value }))}
                    className="w-full px-3 py-2 border border-gray-300 rounded-lg focus:ring-2 focus:ring-blue-500 focus:border-blue-500"
                    placeholder="technical@company.com"
                  />
                </div>
                
                <div>
                  <label className="block text-sm font-medium text-gray-700 mb-1">
                    Legal Team Email
                  </label>
                  <input
                    type="email"
                    value={approvalEmails.role2}
                    onChange={(e) => setApprovalEmails(prev => ({ ...prev, role2: e.target.value }))}
                    className="w-full px-3 py-2 border border-gray-300 rounded-lg focus:ring-2 focus:ring-blue-500 focus:border-blue-500"
                    placeholder="legal@company.com"
                  />
                </div>
                
<<<<<<< HEAD
                <div>
                  <label className="block text-sm font-medium text-gray-700 mb-1">
                    Client Email
                  </label>
                  <input
                    type="email"
                    value={approvalEmails.role3}
                    onChange={(e) => setApprovalEmails(prev => ({ ...prev, role3: e.target.value }))}
                    className="w-full px-3 py-2 border border-gray-300 rounded-lg focus:ring-2 focus:ring-blue-500 focus:border-blue-500"
                    placeholder="client@company.com"
                  />
                </div>
=======
                
>>>>>>> acd1056a
                
                <div>
                  <label className="block text-sm font-medium text-gray-700 mb-1">
                    Deal Desk Email
                  </label>
                  <input
                    type="email"
                    value={approvalEmails.role4}
                    onChange={(e) => setApprovalEmails(prev => ({ ...prev, role4: e.target.value }))}
                    className="w-full px-3 py-2 border border-gray-300 rounded-lg focus:ring-2 focus:ring-blue-500 focus:border-blue-500"
                    placeholder="dealdesk@company.com"
                  />
                </div>
                
              </div>
              
              <div className="flex gap-3 mt-6">
                <button
                  onClick={() => setShowApprovalModal(false)}
                  className="flex-1 px-4 py-2 text-gray-700 bg-gray-100 hover:bg-gray-200 rounded-lg transition-colors"
                >
                  Cancel
                </button>
                <button
                  onClick={handleStartApprovalWorkflow}
                  disabled={isStartingWorkflow}
                  className="flex-1 px-4 py-2 bg-blue-600 hover:bg-blue-700 disabled:bg-blue-400 text-white rounded-lg transition-colors flex items-center justify-center gap-2"
                >
                  {isStartingWorkflow ? (
                    <>
                      <div className="w-4 h-4 border-2 border-white border-t-transparent rounded-full animate-spin"></div>
                      Starting...
                    </>
                  ) : (
                    <>
                      <Workflow className="w-4 h-4" />
<<<<<<< HEAD
                      Start Workflow
=======
                      Start Approval Workflow
>>>>>>> acd1056a
                    </>
                  )}
                </button>
              </div>
            </div>
          </div>
        )}
    </div>
  );
};

export default QuoteGenerator;<|MERGE_RESOLUTION|>--- conflicted
+++ resolved
@@ -19,19 +19,12 @@
 } from 'lucide-react';
 import jsPDF from 'jspdf';
 import html2canvas from 'html2canvas';
-<<<<<<< HEAD
-import { convertDocxToPdfLight, downloadBlob } from '../utils/docxToPdfLight';
-=======
 import { convertDocxToPdfLight } from '../utils/docxToPdfLight';
->>>>>>> acd1056a
 import { downloadAndSavePDF } from '../utils/pdfProcessor';
 import { convertDocxToPdfExact } from '../utils/docxToPdfExact';
 import { sanitizeNameInput, sanitizeEmailInput, sanitizeCompanyInput } from '../utils/emojiSanitizer';
 import { useApprovalWorkflows } from '../hooks/useApprovalWorkflows';
-<<<<<<< HEAD
-=======
 import { BACKEND_URL } from '../config/api';
->>>>>>> acd1056a
 // EmailJS import removed - now using server-side email with attachment support
 
 // Date formatting helper for mm/dd/yyyy format
@@ -286,6 +279,10 @@
   const [quoteId, setQuoteId] = useState<string>('');
   const [isSendingToDealDesk, setIsSendingToDealDesk] = useState(false);
   const [isEmailingAgreement, setIsEmailingAgreement] = useState(false);
+  const [dateValidationErrors, setDateValidationErrors] = useState({
+    projectStartDate: false,
+    effectiveDate: false
+  });
   
   // Calculate discount logic - source discount primarily from Configure session (localStorage)
   const totalCost = calculation?.totalCost ?? safeCalculation.totalCost;
@@ -390,13 +387,6 @@
   // Approval workflow state
   const { createWorkflow } = useApprovalWorkflows();
   const [showApprovalModal, setShowApprovalModal] = useState(false);
-<<<<<<< HEAD
-  const [approvalEmails, setApprovalEmails] = useState({
-    role1: '',
-    role2: '',
-    role3: '',
-    role4: ''
-=======
   const defaultTechEmail = (import.meta.env.VITE_APPROVAL_TECH_EMAIL as string) || 'anushreddydasari@gmail.com';
   const defaultLegalEmail = (import.meta.env.VITE_APPROVAL_LEGAL_EMAIL as string) || 'anushreddydasari@gmail.com';
   const defaultDealDeskEmail = (import.meta.env.VITE_APPROVAL_DEALDESK_EMAIL as string) || 'anushreddydasari@gmail.com';
@@ -404,7 +394,6 @@
     role1: defaultTechEmail,
     role2: defaultLegalEmail,
     role4: defaultDealDeskEmail
->>>>>>> acd1056a
   });
   const [isStartingWorkflow, setIsStartingWorkflow] = useState(false);
 
@@ -737,12 +726,7 @@
       // Send email directly through backend API
       const dealDeskEmail = 'dealdesk@cloudfuze.com'; // Replace with actual deal desk email
       
-<<<<<<< HEAD
-      const backendUrl = import.meta.env.VITE_BACKEND_URL || 'http://localhost:3001';
-      const response = await fetch(`${backendUrl}/api/email/send`, {
-=======
       const response = await fetch(`${BACKEND_URL}/api/email/send`, {
->>>>>>> acd1056a
         method: 'POST',
         headers: { 'Content-Type': 'application/json' },
         body: JSON.stringify({
@@ -1085,11 +1069,7 @@
       });
 
       // Send email using server-side endpoint with attachment
-<<<<<<< HEAD
-      const response = await fetch(`${backendUrl}/api/email/send`, {
-=======
       const response = await fetch(`${BACKEND_URL}/api/email/send`, {
->>>>>>> acd1056a
         method: 'POST',
         body: formData
       });
@@ -1517,13 +1497,8 @@
     }
 
     // Validate email addresses
-<<<<<<< HEAD
-    if (!approvalEmails.role1 || !approvalEmails.role2 || !approvalEmails.role3) {
-      alert('Please fill in all three role email addresses.');
-=======
     if (!approvalEmails.role1 || !approvalEmails.role2 || !approvalEmails.role4) {
       alert('Please enter Technical, Legal, and Deal Desk email addresses.');
->>>>>>> acd1056a
       return;
     }
 
@@ -1563,20 +1538,11 @@
         documentType: 'PDF Agreement',
         clientName: clientInfo.clientName || 'Unknown Client',
         amount: calculation?.totalCost || 0,
-<<<<<<< HEAD
-        totalSteps: 4,
-        workflowSteps: [
-          { step: 1, role: 'Technical Team', email: approvalEmails.role1, status: 'pending' as const },
-          { step: 2, role: 'Legal Team', email: approvalEmails.role2, status: 'pending' as const },
-          { step: 3, role: 'Client', email: approvalEmails.role3, status: 'pending' as const },
-          { step: 4, role: 'Deal Desk', email: approvalEmails.role4, status: 'pending' as const }
-=======
         totalSteps: 3,
         workflowSteps: [
           { step: 1, role: 'Technical Team', email: approvalEmails.role1, status: 'pending' as const },
           { step: 2, role: 'Legal Team', email: approvalEmails.role2, status: 'pending' as const },
           { step: 3, role: 'Deal Desk', email: approvalEmails.role4, status: 'pending' as const }
->>>>>>> acd1056a
         ]
       };
 
@@ -1585,11 +1551,7 @@
 
       // Send email ONLY to Technical Team first (sequential approval)
       try {
-<<<<<<< HEAD
-        const response = await fetch('http://localhost:3001/api/send-manager-email', {
-=======
         const response = await fetch(`${BACKEND_URL}/api/send-manager-email`, {
->>>>>>> acd1056a
           method: 'POST',
           headers: {
             'Content-Type': 'application/json',
@@ -1610,11 +1572,7 @@
         if (result.success) {
           alert('✅ Approval workflow started successfully!\n📧 Technical Team has been notified. The workflow will continue sequentially when each role approves.');
           setShowApprovalModal(false);
-<<<<<<< HEAD
-          setApprovalEmails({ role1: '', role2: '', role3: '', role4: '' });
-=======
           setApprovalEmails({ role1: defaultTechEmail, role2: defaultLegalEmail, role4: defaultDealDeskEmail });
->>>>>>> acd1056a
         } else {
           alert('✅ Workflow created but Technical Team email failed.\nPlease notify Technical Team manually.');
         }
@@ -2143,9 +2101,23 @@
       return;
     }
 
-    // Validate effective date is provided
-    if (!clientInfo.effectiveDate || clientInfo.effectiveDate.trim() === '') {
-      alert('Please Give Effective Date');
+    // Validate both date fields are provided
+    const hasProjectStartDate = configuration?.startDate && configuration.startDate.trim() !== '';
+    const hasEffectiveDate = clientInfo.effectiveDate && clientInfo.effectiveDate.trim() !== '';
+    
+    if (!hasProjectStartDate || !hasEffectiveDate) {
+      // Set validation errors to show red borders
+      setDateValidationErrors({
+        projectStartDate: !hasProjectStartDate,
+        effectiveDate: !hasEffectiveDate
+      });
+      
+      // Show alert with specific missing fields
+      const missingFields = [];
+      if (!hasProjectStartDate) missingFields.push('Project Start Date');
+      if (!hasEffectiveDate) missingFields.push('Effective Date');
+      
+      alert(`Please fill in the following required fields:\n- ${missingFields.join('\n- ')}`);
       return;
     }
 
@@ -4186,14 +4158,19 @@
                   <Calendar className="w-4 h-4 text-white" />
                 </div>
                 Project Start Date
+                <span className="text-red-500">*</span>
               </label>
               <input
                 type="date"
+                required
                 value={configuration?.startDate || ''}
                 min={new Date().toISOString().split('T')[0]}
                 onChange={(e) => {
                   const newStartDate = e.target.value;
                   console.log('📅 Project Start Date changed:', newStartDate);
+                  
+                  // Clear validation error when user selects a date
+                  setDateValidationErrors(prev => ({ ...prev, projectStartDate: false }));
                   
                   if (onConfigurationChange) {
                     // Update the configuration with the new start date
@@ -4207,11 +4184,29 @@
                     console.warn('⚠️ No onConfigurationChange callback provided');
                   }
                 }}
-                className="w-full px-5 py-4 border-2 border-gray-200 rounded-xl focus:ring-4 focus:ring-blue-500/20 focus:border-blue-500 transition-all duration-300 bg-white/80 backdrop-blur-sm hover:border-blue-300 text-lg font-medium"
+                onBlur={(e) => {
+                  // Validate on blur
+                  if (!e.target.value || e.target.value.trim() === '') {
+                    setDateValidationErrors(prev => ({ ...prev, projectStartDate: true }));
+                  }
+                }}
+                className={`w-full px-5 py-4 border-2 rounded-xl focus:ring-4 transition-all duration-300 bg-white/80 backdrop-blur-sm text-lg font-medium ${
+                  dateValidationErrors.projectStartDate
+                    ? 'border-red-500 focus:border-red-500 focus:ring-red-500/20'
+                    : 'border-gray-200 focus:border-blue-500 focus:ring-blue-500/20 hover:border-blue-300'
+                }`}
                 placeholder="Select start date"
                 autoComplete="off"
               />
-              <p className="text-xs text-gray-500 mt-2">Select a date from today onwards</p>
+              {dateValidationErrors.projectStartDate && (
+                <p className="text-xs text-red-600 mt-2 font-semibold flex items-center gap-1">
+                  <span className="inline-block w-1.5 h-1.5 bg-red-600 rounded-full"></span>
+                  Project Start Date is required
+                </p>
+              )}
+              {!dateValidationErrors.projectStartDate && (
+                <p className="text-xs text-gray-500 mt-2">Select a date from today onwards</p>
+              )}
             </div>
 
             {/* Effective Date */}
@@ -4221,13 +4216,19 @@
                   <Calendar className="w-4 h-4 text-white" />
                 </div>
                 Effective Date
+                <span className="text-red-500">*</span>
               </label>
               <input
                 type="date"
+                required
                 value={clientInfo.effectiveDate || ''}
                 min={new Date().toISOString().split('T')[0]}
                 onChange={(e) => {
                   const selectedDate = e.target.value;
+                  
+                  // Clear validation error when user selects a date
+                  setDateValidationErrors(prev => ({ ...prev, effectiveDate: false }));
+                  
                   if (!selectedDate) {
                     updateClientInfo({ effectiveDate: '' });
                     return;
@@ -4250,6 +4251,13 @@
                 }}
                 onBlur={(e) => {
                   const selectedDate = e.target.value;
+                  
+                  // Validate on blur - check if empty
+                  if (!selectedDate || selectedDate.trim() === '') {
+                    setDateValidationErrors(prev => ({ ...prev, effectiveDate: true }));
+                    return;
+                  }
+                  
                   if (selectedDate) {
                     const today = new Date();
                     const todayStr = today.toISOString().split('T')[0];
@@ -4261,7 +4269,11 @@
                     }
                   }
                 }}
-                className="w-full px-6 py-5 border-2 border-gray-200 rounded-xl focus:ring-4 focus:ring-blue-500/20 focus:border-blue-500 transition-all duration-300 bg-white/80 backdrop-blur-sm hover:border-blue-300 text-xl font-medium"
+                className={`w-full px-6 py-5 border-2 rounded-xl focus:ring-4 transition-all duration-300 bg-white/80 backdrop-blur-sm text-xl font-medium ${
+                  dateValidationErrors.effectiveDate
+                    ? 'border-red-500 focus:border-red-500 focus:ring-red-500/20'
+                    : 'border-gray-200 focus:border-blue-500 focus:ring-blue-500/20 hover:border-blue-300'
+                }`}
                 style={{ 
                   fontSize: '18px',
                   height: '60px',
@@ -4269,7 +4281,15 @@
                   paddingBottom: '18px'
                 }}
               />
-              <p className="text-xs text-gray-500 mt-2">Select a date from today onwards</p>
+              {dateValidationErrors.effectiveDate && (
+                <p className="text-xs text-red-600 mt-2 font-semibold flex items-center gap-1">
+                  <span className="inline-block w-1.5 h-1.5 bg-red-600 rounded-full"></span>
+                  Effective Date is required
+                </p>
+              )}
+              {!dateValidationErrors.effectiveDate && (
+                <p className="text-xs text-gray-500 mt-2">Select a date from today onwards</p>
+              )}
             </div>
 
             <button
@@ -4550,21 +4570,13 @@
                         📄 PDF
                       </button>
                       <button
-<<<<<<< HEAD
-                        onClick={() => setShowApprovalModal(true)}
-=======
                         onClick={handleStartApprovalWorkflow}
                         disabled={isStartingWorkflow}
->>>>>>> acd1056a
                         className="text-white hover:text-green-200 transition-colors px-3 py-1 hover:bg-white hover:bg-opacity-10 rounded-lg text-xs font-semibold"
                         title="Start Approval Workflow"
                       >
                         <Workflow className="w-3 h-3 inline mr-1" />
-<<<<<<< HEAD
-                        Start Workflow
-=======
                         {isStartingWorkflow ? 'Creating Approval Workflow…' : 'Start Approval Workflow'}
->>>>>>> acd1056a
                       </button>
                       <button
                         onClick={handleEmailAgreement}
@@ -4869,11 +4881,7 @@
               </div>
               
               <p className="text-sm text-gray-600 mb-4">
-<<<<<<< HEAD
-                Enter email addresses for the four approval roles. Technical Team, Legal Team, and Client can approve or deny. Deal Desk will be notified after all approvals.
-=======
                 Enter email addresses for the three approval roles. Technical Team and Legal Team can approve or deny. Deal Desk will be notified after approvals.
->>>>>>> acd1056a
               </p>
               
               <div className="space-y-4">
@@ -4903,22 +4911,6 @@
                   />
                 </div>
                 
-<<<<<<< HEAD
-                <div>
-                  <label className="block text-sm font-medium text-gray-700 mb-1">
-                    Client Email
-                  </label>
-                  <input
-                    type="email"
-                    value={approvalEmails.role3}
-                    onChange={(e) => setApprovalEmails(prev => ({ ...prev, role3: e.target.value }))}
-                    className="w-full px-3 py-2 border border-gray-300 rounded-lg focus:ring-2 focus:ring-blue-500 focus:border-blue-500"
-                    placeholder="client@company.com"
-                  />
-                </div>
-=======
-                
->>>>>>> acd1056a
                 
                 <div>
                   <label className="block text-sm font-medium text-gray-700 mb-1">
@@ -4955,11 +4947,7 @@
                   ) : (
                     <>
                       <Workflow className="w-4 h-4" />
-<<<<<<< HEAD
-                      Start Workflow
-=======
                       Start Approval Workflow
->>>>>>> acd1056a
                     </>
                   )}
                 </button>
