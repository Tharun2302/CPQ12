--- conflicted
+++ resolved
@@ -1,10 +1,6 @@
 import React, { useState, useEffect } from 'react';
 import { ConfigurationData } from '../types/pricing';
-<<<<<<< HEAD
 import { ArrowRight, Users, Server, Clock, Database, FileText, Calculator, Sparkles, Calendar, Percent, MessageSquare, Search, X } from 'lucide-react';
-=======
-import { ArrowRight, Users, Server, Clock, Database, FileText, Calculator, Sparkles, Calendar, Percent, MessageSquare } from 'lucide-react';
->>>>>>> acd1056a
 
 interface ConfigurationFormProps {
   onConfigurationChange: (config: ConfigurationData) => void;
@@ -59,11 +55,15 @@
   const [discountValue, setDiscountValue] = useState<string>('');
   // Combination selection state
   const [combination, setCombination] = useState<string>('');
-<<<<<<< HEAD
   // Search state for combinations
   const [combinationSearch, setCombinationSearch] = useState<string>('');
-=======
->>>>>>> acd1056a
+  
+  // Contact information validation state
+  const [contactValidationErrors, setContactValidationErrors] = useState({
+    clientName: false,
+    clientEmail: false,
+    company: false
+  });
 
   // Extract company name from email domain if company field is "Not Available"
   const extractCompanyFromEmail = (email: string): string => {
@@ -231,7 +231,9 @@
         companyName2: getEffectiveCompanyName(dealData.companyByContact, dealData.contactEmail)
       };
       console.log('✅ ConfigurationForm: Syncing deal data contact info to parent:', parentContactInfo);
-      onContactInfoChange(parentContactInfo);
+      if (onContactInfoChange) {
+        onContactInfoChange(parentContactInfo);
+      }
     }
   }, [dealData]); // Removed onContactInfoChange from dependencies
 
@@ -315,7 +317,6 @@
       // Also save to navigation state to keep Dashboard in sync
       const existingNavState = sessionStorage.getItem('cpq_navigation_state');
       if (existingNavState) {
-<<<<<<< HEAD
         try {
           const parsed = JSON.parse(existingNavState);
           // Ensure sessionState exists
@@ -328,14 +329,7 @@
         } catch (navError) {
           console.warn('💾 Could not save to navigation state:', navError);
         }
-=======
-        const parsed = JSON.parse(existingNavState);
-        parsed.sessionState.configuration = newConfig;
-        sessionStorage.setItem('cpq_navigation_state', JSON.stringify(parsed));
-        console.log('💾 Also saved to cpq_navigation_state');
->>>>>>> acd1056a
       }
-      console.log('💾 === SAVE COMPLETE ===');
     } catch (error) {
       console.error('💾 Error saving to sessionStorage:', error);
     }
@@ -375,6 +369,48 @@
   const handleSubmit = (e: React.FormEvent) => {
     e.preventDefault();
     
+    // CRITICAL: Validate contact information first (case-insensitive "Not Available" check)
+    const isNotAvailable = (value: string) => {
+      if (!value || value.trim() === '') return true;
+      const normalized = value.trim().toLowerCase();
+      return normalized === 'not available' || normalized === 'n/a' || normalized === 'na';
+    };
+    
+    const hasContactName = contactInfo.clientName && !isNotAvailable(contactInfo.clientName);
+    const hasContactEmail = contactInfo.clientEmail && !isNotAvailable(contactInfo.clientEmail);
+    const hasCompanyName = contactInfo.company && !isNotAvailable(contactInfo.company);
+    
+    if (!hasContactName || !hasContactEmail || !hasCompanyName) {
+      // Set validation errors to show red borders
+      setContactValidationErrors({
+        clientName: !hasContactName,
+        clientEmail: !hasContactEmail,
+        company: !hasCompanyName
+      });
+      
+      // Show alert with specific missing fields
+      const missingFields = [];
+      if (!hasContactName) missingFields.push('Contact Name');
+      if (!hasContactEmail) missingFields.push('Contact Email');
+      if (!hasCompanyName) missingFields.push('Company Name');
+      
+      alert(`⚠️ Contact Information Required!\n\nPlease fill in the following fields:\n\n- ${missingFields.join('\n- ')}\n\n"Not available" is not a valid entry.\n\nScrolling to Contact Information section...`);
+      
+      // Scroll to top to show contact information section
+      window.scrollTo({ top: 0, behavior: 'smooth' });
+      
+      // Also focus on the first invalid field after scroll
+      setTimeout(() => {
+        const firstInvalidField = document.querySelector('input[type="text"][value*="Not"], input[type="email"][value*="Not"]') as HTMLInputElement;
+        if (firstInvalidField) {
+          firstInvalidField.focus();
+          firstInvalidField.select();
+        }
+      }, 500);
+      
+      return;
+    }
+    
     // Validation
     if (!config.migrationType) {
       alert('Please select a migration type');
@@ -383,7 +419,6 @@
     
     if (!config.combination) {
       alert('Please select a combination');
-<<<<<<< HEAD
       return;
     }
     
@@ -393,16 +428,6 @@
       return;
     }
     
-=======
-      return;
-    }
-    
-    if (config.numberOfUsers < 1) {
-      alert('Please enter the number of users (minimum 1)');
-      return;
-    }
-    
->>>>>>> acd1056a
     if (config.numberOfInstances < 1) {
       alert('Please enter the number of instances (minimum 1)');
       return;
@@ -413,13 +438,8 @@
       return;
     }
     
-<<<<<<< HEAD
     // Data size validation only for Content migration type and NOT for overage agreement
     if (config.migrationType === 'Content' && config.combination !== 'overage-agreement' && config.dataSizeGB < 1) {
-=======
-    // Data size validation only for Content migration type
-    if (config.migrationType === 'Content' && config.dataSizeGB < 1) {
->>>>>>> acd1056a
       alert('Please enter data size in GB for Content migration (minimum 1 GB)');
       return;
     }
@@ -444,7 +464,6 @@
 
   return (
     <div className="min-h-screen bg-gradient-to-br from-slate-50 via-blue-50/30 to-indigo-50/20">
-<<<<<<< HEAD
       {/* Custom styles for combination dropdown hover effects */}
       <style>{`
         .combination-select-dropdown option {
@@ -489,8 +508,6 @@
           background: #6b7280;
         }
       `}</style>
-=======
->>>>>>> acd1056a
       <div className="max-w-4xl mx-auto px-4 py-8">
         {/* Contact Information Display - Show when deal data exists */}
         {(dealData || contactInfo.clientName || contactInfo.clientEmail || contactInfo.company) && (
@@ -509,10 +526,11 @@
               {/* Contact Name */}
               <div className="bg-white rounded-lg p-4 border border-emerald-100">
                 <label className="text-xs font-semibold text-gray-500 uppercase tracking-wide mb-1 block">
-                  Contact Name
+                  Contact Name <span className="text-red-500">*</span>
                 </label>
                 <input
                   type="text"
+                  required
                   value={contactInfo.clientName || dealData?.contactName || ''}
                   onChange={(e) => {
                     const newContactInfo = {
@@ -520,6 +538,9 @@
                       clientName: e.target.value
                     };
                     setContactInfo(newContactInfo);
+                    
+                    // Clear validation error when user types
+                    setContactValidationErrors(prev => ({ ...prev, clientName: false }));
                     
                     // Save to both localStorage and sessionStorage for consistency
                     try {
@@ -543,18 +564,36 @@
                       });
                     }
                   }}
-                  className="w-full px-3 py-2 border border-gray-200 rounded-lg focus:ring-2 focus:ring-emerald-500 focus:border-emerald-500 transition-all duration-200 text-sm font-medium"
+                  onBlur={(e) => {
+                    const value = e.target.value.trim();
+                    const normalized = value.toLowerCase();
+                    if (!value || normalized === 'not available' || normalized === 'n/a' || normalized === 'na') {
+                      setContactValidationErrors(prev => ({ ...prev, clientName: true }));
+                    }
+                  }}
+                  className={`w-full px-3 py-2 border rounded-lg focus:ring-2 transition-all duration-200 text-sm font-medium ${
+                    contactValidationErrors.clientName
+                      ? 'border-red-500 focus:ring-red-500 focus:border-red-500'
+                      : 'border-gray-200 focus:ring-emerald-500 focus:border-emerald-500'
+                  }`}
                   placeholder="Enter contact name"
                 />
+                {contactValidationErrors.clientName && (
+                  <p className="text-xs text-red-600 mt-1 font-semibold flex items-center gap-1">
+                    <span className="inline-block w-1.5 h-1.5 bg-red-600 rounded-full"></span>
+                    Contact Name is required
+                  </p>
+                )}
               </div>
               
               {/* Contact Email */}
               <div className="bg-white rounded-lg p-4 border border-emerald-100">
                 <label className="text-xs font-semibold text-gray-500 uppercase tracking-wide mb-1 block">
-                  Contact Email
+                  Contact Email <span className="text-red-500">*</span>
                 </label>
                 <input
                   type="email"
+                  required
                   value={contactInfo.clientEmail || dealData?.contactEmail || ''}
                   onChange={(e) => {
                     const newContactInfo = {
@@ -562,6 +601,9 @@
                       clientEmail: e.target.value
                     };
                     setContactInfo(newContactInfo);
+                    
+                    // Clear validation error when user types
+                    setContactValidationErrors(prev => ({ ...prev, clientEmail: false }));
                     
                     // Save to both localStorage and sessionStorage for consistency
                     try {
@@ -585,18 +627,36 @@
                       });
                     }
                   }}
-                  className="w-full px-3 py-2 border border-gray-200 rounded-lg focus:ring-2 focus:ring-emerald-500 focus:border-emerald-500 transition-all duration-200 text-sm font-medium"
+                  onBlur={(e) => {
+                    const value = e.target.value.trim();
+                    const normalized = value.toLowerCase();
+                    if (!value || normalized === 'not available' || normalized === 'n/a' || normalized === 'na') {
+                      setContactValidationErrors(prev => ({ ...prev, clientEmail: true }));
+                    }
+                  }}
+                  className={`w-full px-3 py-2 border rounded-lg focus:ring-2 transition-all duration-200 text-sm font-medium ${
+                    contactValidationErrors.clientEmail
+                      ? 'border-red-500 focus:ring-red-500 focus:border-red-500'
+                      : 'border-gray-200 focus:ring-emerald-500 focus:border-emerald-500'
+                  }`}
                   placeholder="Enter contact email"
                 />
+                {contactValidationErrors.clientEmail && (
+                  <p className="text-xs text-red-600 mt-1 font-semibold flex items-center gap-1">
+                    <span className="inline-block w-1.5 h-1.5 bg-red-600 rounded-full"></span>
+                    Contact Email is required
+                  </p>
+                )}
               </div>
               
               {/* Company Name */}
               <div className="bg-white rounded-lg p-4 border border-emerald-100">
                 <label className="text-xs font-semibold text-gray-500 uppercase tracking-wide mb-1 block">
-                  Company Name
+                  Company Name <span className="text-red-500">*</span>
                 </label>
                 <input
                   type="text"
+                  required
                   value={contactInfo.company || contactInfo.companyName2 || dealData?.companyByContact || dealData?.company || ''}
                   onChange={(e) => {
                     const newContactInfo = {
@@ -605,6 +665,9 @@
                       companyName2: e.target.value
                     };
                     setContactInfo(newContactInfo);
+                    
+                    // Clear validation error when user types
+                    setContactValidationErrors(prev => ({ ...prev, company: false }));
                     
                     // Save to both localStorage and sessionStorage for consistency
                     try {
@@ -628,9 +691,26 @@
                       });
                     }
                   }}
-                  className="w-full px-3 py-2 border border-gray-200 rounded-lg focus:ring-2 focus:ring-emerald-500 focus:border-emerald-500 transition-all duration-200 text-sm font-medium"
+                  onBlur={(e) => {
+                    const value = e.target.value.trim();
+                    const normalized = value.toLowerCase();
+                    if (!value || normalized === 'not available' || normalized === 'n/a' || normalized === 'na') {
+                      setContactValidationErrors(prev => ({ ...prev, company: true }));
+                    }
+                  }}
+                  className={`w-full px-3 py-2 border rounded-lg focus:ring-2 transition-all duration-200 text-sm font-medium ${
+                    contactValidationErrors.company
+                      ? 'border-red-500 focus:ring-red-500 focus:border-red-500'
+                      : 'border-gray-200 focus:ring-emerald-500 focus:border-emerald-500'
+                  }`}
                   placeholder="Enter company name"
                 />
+                {contactValidationErrors.company && (
+                  <p className="text-xs text-red-600 mt-1 font-semibold flex items-center gap-1">
+                    <span className="inline-block w-1.5 h-1.5 bg-red-600 rounded-full"></span>
+                    Company Name is required
+                  </p>
+                )}
               </div>
             </div>
             
@@ -718,7 +798,6 @@
                   </div>
                   Combination
                 </label>
-<<<<<<< HEAD
                 
                 {/* Show selection interface if no combination selected, otherwise show selected combination */}
                 {!config.combination ? (
@@ -879,55 +958,6 @@
                     </div>
                   </>
                 )}
-=======
-                {/* Combination must be selected by user */}
-                <select
-                  value={config.combination || ''}
-                  onChange={(e) => {
-                    const value = e.target.value;
-                    setCombination(value);
-                    // Persist through unified handler to ensure sessionStorage + nav state are updated
-                    handleChange('combination', value as any);
-                    
-                    // Scroll to next section after selection
-                    setTimeout(() => {
-                      const target = document.querySelector('[data-section="project-configuration"]');
-                      if (target) (target as HTMLElement).scrollIntoView({ behavior: 'smooth', block: 'start' });
-                    }, 150);
-                  }}
-                  className="w-full px-6 py-4 border-2 border-purple-200 rounded-xl focus:ring-4 focus:ring-purple-500/20 focus:border-purple-500 transition-all duration-300 bg-white/90 backdrop-blur-sm hover:border-purple-300 text-lg font-medium"
-                >
-                  <option value="">Select Combination</option>
-                  {/* Messaging combinations */}
-                  {config.migrationType === 'Messaging' && (
-                    <>
-                      <option value="slack-to-teams">SLACK TO TEAMS</option>
-                      <option value="slack-to-google-chat">SLACK TO GOOGLE CHAT</option>
-                    </>
-                  )}
-                  {/* Content combinations */}
-                  {config.migrationType === 'Content' && (
-                    <>
-                      <option value="dropbox-to-mydrive">DROPBOX TO MYDRIVE</option>
-                      <option value="dropbox-to-sharedrive">DROPBOX TO SHAREDRIVE</option>
-                      <option value="dropbox-to-sharepoint">DROPBOX TO SHAREPOINT</option>
-                      <option value="dropbox-to-onedrive">DROPBOX TO ONEDRIVE</option>
-                    </>
-                  )}
-                </select>
-                <div className="mt-4 p-4 bg-purple-50 border border-purple-200 rounded-lg">
-                  <p className="text-sm text-purple-700">
-                    {config.combination ? (
-                      <>
-                        <strong>Selected:</strong> {config.combination.replace(/-/g, ' ').toUpperCase()}
-                        <span className="block mt-1 text-purple-600">Templates for this combination will be auto-selected after you choose a plan.</span>
-                      </>
-                    ) : (
-                      <span>Please select a combination to continue.</span>
-                    )}
-                  </p>
-                </div>
->>>>>>> acd1056a
               </div>
             </div>
           )}
@@ -1062,13 +1092,8 @@
               </div>
             )}
 
-<<<<<<< HEAD
                 {/* Data Size - Show for Content, Hide for Messaging and overage agreement */}
                 {config.migrationType === 'Content' && config.combination !== 'overage-agreement' && (
-=======
-                {/* Data Size - Show for Content, Hide for Messaging */}
-                {config.migrationType === 'Content' && (
->>>>>>> acd1056a
                   <div className="group md:col-span-2">
                     <label className="flex items-center gap-3 text-sm font-semibold text-gray-800 mb-3">
                       <div className="w-8 h-8 bg-gradient-to-br from-indigo-500 to-indigo-600 rounded-lg flex items-center justify-center group-hover:scale-110 transition-transform duration-200">
@@ -1155,13 +1180,8 @@
                 </div>
                 )}
 
-<<<<<<< HEAD
                 {/* Messages Field - Show for Messaging, Hide for Content and overage agreement */}
                 {config.migrationType === 'Messaging' && config.combination !== 'overage-agreement' && (
-=======
-                {/* Messages Field - Show for Messaging, Hide for Content */}
-                {config.migrationType === 'Messaging' && (
->>>>>>> acd1056a
                   <div className="group">
                     <label className="flex items-center gap-3 text-sm font-semibold text-gray-800 mb-3">
                       <div className="w-8 h-8 bg-gradient-to-br from-teal-500 to-cyan-600 rounded-lg flex items-center justify-center group-hover:scale-110 transition-transform duration-200">
