--- conflicted
+++ resolved
@@ -107,31 +107,6 @@
     console.warn(`Configuration outside ${tier.name} tier limits: Users ${config.numberOfUsers} (${tier.userLimits.from}-${tier.userLimits.to}), GB ${config.dataSizeGB} (${tier.gbLimits.from}-${tier.gbLimits.to})`);
   }
  
-<<<<<<< HEAD
-=======
-  // Get base instance type cost (without duration multiplier)
-  const getInstanceTypeCost = (instanceType: string): number => {
-    switch (instanceType) {
-      case 'Small':
-        return 500;
-      case 'Standard':
-        return 1000;
-      case 'Large':
-        return 2000;
-      case 'Extra Large':
-        return 3500;
-      default:
-        return 500;
-    }
-  };
-
-  // Calculate instance cost based on instance type and duration
-  const getInstanceCost = (instanceType: string, duration: number): number => {
-    const baseCost = getInstanceTypeCost(instanceType);
-    return baseCost * duration;
-  };
- 
->>>>>>> acd1056a
   // Implement Messaging logic exactly as in the provided calculator
   if (config.migrationType === 'Messaging') {
     const perUserCostLookupByPlan: Record<string, { threshold: number; value: number }[]> = {
@@ -212,10 +187,225 @@
     const floor = planKey === 'advanced' ? 800 : (planKey === 'standard' ? 600 : 400);
     const migrationCost = Math.max(floor, s38);
  
-    const totalCost = userCost + dataCost + instanceCost + migrationCost;
+    let totalCost = userCost + dataCost + instanceCost + migrationCost;
+    
+    // CRITICAL: Apply $2500 minimum by adjusting user cost only
+    const MINIMUM_TOTAL = 2500;
+    let adjustedUserCost = userCost;
+    
+    if (totalCost < MINIMUM_TOTAL) {
+      const deficit = MINIMUM_TOTAL - totalCost;
+      adjustedUserCost = userCost + deficit;
+      totalCost = MINIMUM_TOTAL;
+      
+      console.log('💰 Applied $2500 minimum to Messaging plan:', {
+        plan: tier.name,
+        originalTotal: userCost + dataCost + instanceCost + migrationCost,
+        originalUserCost: userCost,
+        deficit,
+        adjustedUserCost,
+        finalTotal: MINIMUM_TOTAL,
+        unchangedCosts: { dataCost, migrationCost, instanceCost }
+      });
+    }
  
     return {
-      userCost,
+      userCost: adjustedUserCost,
+      dataCost,
+      migrationCost,
+      instanceCost,
+      totalCost,
+      tier
+    };
+  }
+ 
+  // CONTENT MIGRATION CALCULATIONS (using Excel formulas)
+  if (config.migrationType === 'Content') {
+    // V/W lookup table (for K2 calculation)
+    const vwLookup = [
+      { threshold: 25, value: 25 },
+      { threshold: 50, value: 20 },
+      { threshold: 100, value: 18 },
+      { threshold: 250, value: 16 },
+      { threshold: 500, value: 14 },
+      { threshold: 1000, value: 12.5 },
+      { threshold: 1500, value: 11 },
+      { threshold: 2000, value: 9 },
+      { threshold: 5000, value: 8 },
+      { threshold: 10000, value: 7.5 },
+      { threshold: 50000, value: 7 },
+      { threshold: Infinity, value: 0 }
+    ];
+
+    // V/X lookup table (K4 - user-based tier)
+    const vxLookup = [
+      { threshold: 25, value: 1 },
+      { threshold: 50, value: 1 },
+      { threshold: 100, value: 2 },
+      { threshold: 250, value: 2 },
+      { threshold: 500, value: 3 },
+      { threshold: 1000, value: 4 },
+      { threshold: 1500, value: 5 },
+      { threshold: 2000, value: 6 },
+      { threshold: 5000, value: 7 },
+      { threshold: 10000, value: 8 },
+      { threshold: 30000, value: 10 },
+      { threshold: Infinity, value: 10 }
+    ];
+
+    // Q/R lookup table (K3 - data size based cost per GB)
+    const qrLookup = [
+      { threshold: 500, value: 1 },
+      { threshold: 2500, value: 0.8 },
+      { threshold: 5000, value: 0.7 },
+      { threshold: 10000, value: 0.6 },
+      { threshold: 20000, value: 0.5 },
+      { threshold: 50000, value: 0.45 },
+      { threshold: 100000, value: 0.4 },
+      { threshold: 500000, value: 0.35 },
+      { threshold: 1000000, value: 0.32 },
+      { threshold: 2000000, value: 0.28 },
+      { threshold: 3000001, value: 0.25 },
+      { threshold: Infinity, value: 0.25 }
+    ];
+
+    // Q/S lookup table (K5 - data size based tier)
+    const qsLookup = [
+      { threshold: 500, value: 1 },
+      { threshold: 2500, value: 2 },
+      { threshold: 5000, value: 3 },
+      { threshold: 10000, value: 4 },
+      { threshold: 20000, value: 5 },
+      { threshold: 50000, value: 6 },
+      { threshold: 100000, value: 7 },
+      { threshold: 500000, value: 9 },
+      { threshold: 1000000, value: 10 },
+      { threshold: 2000000, value: 11 },
+      { threshold: 3000001, value: 11 },
+      { threshold: Infinity, value: 11 }
+    ];
+
+    // Z/AC lookup table (managed migration cost by tier)
+    const tierCostLookup = [
+      { tier: 1, cost: 300 },
+      { tier: 2, cost: 600 },
+      { tier: 3, cost: 1500 },
+      { tier: 4, cost: 2250 },
+      { tier: 5, cost: 4500 },
+      { tier: 6, cost: 9000 },
+      { tier: 7, cost: 12000 },
+      { tier: 8, cost: 15000 },
+      { tier: 9, cost: 18750 },
+      { tier: 10, cost: 22500 },
+      { tier: 11, cost: 30000 }
+    ];
+
+    // Lookup function
+    const lookupValue = (value: number, lookupArray: { threshold: number; value: number }[]): number => {
+      for (let i = 0; i < lookupArray.length; i++) {
+        if (value <= lookupArray[i].threshold) {
+          return lookupArray[i].value;
+        }
+      }
+      return lookupArray[lookupArray.length - 1].value;
+    };
+
+    // K2 = V/W lookup based on users
+    const k2Value = lookupValue(config.numberOfUsers, vwLookup);
+    // M2 = K2 * L2 (users)
+    const m2 = k2Value * config.numberOfUsers;
+
+    // Per User Cost formulas based on tier:
+    // Basic: M2*1.2/users = K2*1.2
+    // Standard: M2*1.4/users = K2*1.4  
+    // Advanced: M2*1.6/users = K2*1.6
+    const planKey = tier.name.toLowerCase() as 'basic' | 'standard' | 'advanced';
+    let userCostPerUser: number;
+    if (planKey === 'basic') {
+      userCostPerUser = k2Value * 1.2;
+    } else if (planKey === 'standard') {
+      userCostPerUser = k2Value * 1.4;
+    } else {
+      userCostPerUser = k2Value * 1.6;
+    }
+    const userCost = userCostPerUser * config.numberOfUsers;
+
+    // K3 = Q/R lookup based on data size (cost per GB)
+    const k3Value = lookupValue(config.dataSizeGB, qrLookup);
+    // M3 = K3 * L3 (data size)
+    const m3 = k3Value * config.dataSizeGB;
+
+    // Per GB Cost formulas:
+    // Basic: K3 (no multiplier)
+    // Standard: K3*1.5
+    // Advanced: K3*1.8
+    let perGBCost: number;
+    if (planKey === 'basic') {
+      perGBCost = k3Value;
+    } else if (planKey === 'standard') {
+      perGBCost = k3Value * 1.5;
+    } else {
+      perGBCost = k3Value * 1.8;
+    }
+    const dataCost = perGBCost * config.dataSizeGB;
+
+    // Managed Migration Cost calculation:
+    // K4 = V/X lookup based on users
+    const k4Value = lookupValue(config.numberOfUsers, vxLookup);
+    // K5 = Q/S lookup based on data size
+    const k5Value = lookupValue(config.dataSizeGB, qsLookup);
+    // K6 = MAX(K4, K5)
+    const k6Value = Math.max(k4Value, k5Value);
+    // M6 = Z/AC lookup based on K6 (tier)
+    const tierCostEntry = tierCostLookup.find(t => t.tier === k6Value);
+    const migrationCost = tierCostEntry ? tierCostEntry.cost : 300;
+
+    // Instance cost (same for both migration types)
+    const instanceCost = getInstanceCost(config.instanceType, config.duration) * config.numberOfInstances;
+
+    let totalCost = userCost + dataCost + instanceCost + migrationCost;
+    
+    // CRITICAL: Apply $2500 minimum by adjusting user cost only
+    const MINIMUM_TOTAL = 2500;
+    let adjustedUserCost = userCost;
+    
+    if (totalCost < MINIMUM_TOTAL) {
+      const deficit = MINIMUM_TOTAL - totalCost;
+      adjustedUserCost = userCost + deficit;
+      totalCost = MINIMUM_TOTAL;
+      
+      console.log('💰 Applied $2500 minimum to Content plan:', {
+        plan: tier.name,
+        originalTotal: userCost + dataCost + instanceCost + migrationCost,
+        originalUserCost: userCost,
+        deficit,
+        adjustedUserCost,
+        finalTotal: MINIMUM_TOTAL,
+        unchangedCosts: { dataCost, migrationCost, instanceCost }
+      });
+    }
+
+    console.log('📊 Content Migration Calculation:', {
+      tier: tier.name,
+      k2Value,
+      m2,
+      userCostPerUser,
+      userCost: adjustedUserCost,
+      k3Value,
+      m3,
+      perGBCost,
+      dataCost,
+      k4Value,
+      k5Value,
+      k6Value,
+      migrationCost,
+      instanceCost,
+      totalCost
+    });
+
+ 
+    return {
+      userCost: adjustedUserCost,
       dataCost,
       migrationCost,
       instanceCost,
@@ -410,9 +600,29 @@
   const dataCost = config.dataSizeGB * fallbackPricing.perGBCost;
   const migrationCost = fallbackPricing.migrationCost;
   const instanceCost = getInstanceCost(config.instanceType, config.duration) * config.numberOfInstances;
-  const totalCost = userCost + dataCost + migrationCost + instanceCost;
- 
-  return { userCost, dataCost, migrationCost, instanceCost, totalCost, tier };
+  let totalCost = userCost + dataCost + migrationCost + instanceCost;
+  
+  // CRITICAL: Apply $2500 minimum by adjusting user cost only
+  const MINIMUM_TOTAL = 2500;
+  let adjustedUserCost = userCost;
+  
+  if (totalCost < MINIMUM_TOTAL) {
+    const deficit = MINIMUM_TOTAL - totalCost;
+    adjustedUserCost = userCost + deficit;
+    totalCost = MINIMUM_TOTAL;
+    
+    console.log('💰 Applied $2500 minimum to Fallback plan:', {
+      plan: tier.name,
+      originalTotal: userCost + dataCost + migrationCost + instanceCost,
+      originalUserCost: userCost,
+      deficit,
+      adjustedUserCost,
+      finalTotal: MINIMUM_TOTAL,
+      unchangedCosts: { dataCost, migrationCost, instanceCost }
+    });
+  }
+ 
+  return { userCost: adjustedUserCost, dataCost, migrationCost, instanceCost, totalCost, tier };
 }
  
 export function calculateAllTiers(config: ConfigurationData, tiers: PricingTier[] = PRICING_TIERS): PricingCalculation[] {
