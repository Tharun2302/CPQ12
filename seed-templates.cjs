const fs = require('fs');
const path = require('path');

/**
 * Seeds default templates into the database
 * This should be run once to populate templates that users can automatically select
 */
async function seedDefaultTemplates(db) {
  if (!db) {
    console.error('❌ Database connection required for seeding templates');
    return false;
  }

  console.log('🌱 Starting template seeding process...');

  // Define default templates structure (Messaging + Content)
  const defaultTemplates = [
    // MESSAGING TEMPLATES
    {
      name: 'SLACK TO TEAMS Basic',
      description: 'Basic template for Slack to Teams migration - suitable for small to medium projects',
      fileName: 'slack-to-teams-basic.docx',
      isDefault: true,
      category: 'messaging',
      combination: 'slack-to-teams',
      planType: 'basic',
      keywords: ['basic', 'slack', 'teams', 'messaging']
    },
    {
      name: 'SLACK TO TEAMS Advanced', 
      description: 'Advanced template for Slack to Teams migration - suitable for large enterprise projects',
      fileName: 'slack-to-teams-advanced.docx',
      isDefault: false,
      category: 'messaging',
      combination: 'slack-to-teams', 
      planType: 'advanced',
      keywords: ['advanced', 'slack', 'teams', 'messaging', 'enterprise']
    },
    {
      name: 'SLACK TO GOOGLE CHAT Basic',
      description: 'Basic template for Slack to Google Chat migration - suitable for small to medium projects',
      fileName: 'slack-to-google-chat-basic.docx',
      isDefault: false,
      category: 'messaging',
      combination: 'slack-to-google-chat',
      planType: 'basic',
      keywords: ['basic', 'slack', 'google-chat', 'messaging']
    },
    {
      name: 'SLACK TO GOOGLE CHAT Advanced',
      description: 'Advanced template for Slack to Google Chat migration - suitable for large enterprise projects',
      fileName: 'slack-to-google-chat-advanced.docx',
      isDefault: false,
      category: 'messaging',
      combination: 'slack-to-google-chat',
      planType: 'advanced',
      keywords: ['advanced', 'slack', 'google-chat', 'messaging', 'enterprise']
    },
    // CONTENT TEMPLATES (Basic, Standard, Advanced)
    {
      name: 'DROPBOX TO MYDRIVE Basic',
      description: 'Basic template for Dropbox to Google MyDrive migration - suitable for small to medium projects',
      fileName: 'dropbox-to-google-mydrive-basic.docx',
      isDefault: false,
      category: 'content',
      combination: 'dropbox-to-mydrive',
      planType: 'basic',
      keywords: ['basic', 'dropbox', 'mydrive', 'content', 'google']
    },
    {
      name: 'DROPBOX TO MYDRIVE Standard',
      description: 'Standard template for Dropbox to Google MyDrive migration - suitable for medium to large projects',
      fileName: 'dropbox-to-google-mydrive-standard.docx',
      isDefault: false,
      category: 'content',
      combination: 'dropbox-to-mydrive',
      planType: 'standard',
      keywords: ['standard', 'dropbox', 'mydrive', 'content', 'google']
    },
    {
      name: 'DROPBOX TO MYDRIVE Advanced',
      description: 'Advanced template for Dropbox to Google MyDrive migration - suitable for large enterprise projects',
      fileName: 'dropbox-to-google-mydrive-advanced.docx',
      isDefault: false,
      category: 'content',
      combination: 'dropbox-to-mydrive',
      planType: 'advanced',
      keywords: ['advanced', 'dropbox', 'mydrive', 'content', 'google', 'enterprise']
    },
    {
      name: 'DROPBOX TO SHAREDRIVE Basic',
      description: 'Basic template for Dropbox to Google SharedDrive migration - suitable for small to medium projects',
      fileName: 'dropbox-to-google-sharedrive-basic.docx',
      isDefault: false,
      category: 'content',
      combination: 'dropbox-to-sharedrive',
      planType: 'basic',
      keywords: ['basic', 'dropbox', 'sharedrive', 'content', 'google']
    },
    {
      name: 'DROPBOX TO SHAREDRIVE Standard',
      description: 'Standard template for Dropbox to Google SharedDrive migration - suitable for medium to large projects',
      fileName: 'dropbox-to-google-sharedrive-standard.docx',
      isDefault: false,
      category: 'content',
      combination: 'dropbox-to-sharedrive',
      planType: 'standard',
      keywords: ['standard', 'dropbox', 'sharedrive', 'content', 'google']
    },
    {
      name: 'DROPBOX TO SHAREDRIVE Advanced',
      description: 'Advanced template for Dropbox to Google SharedDrive migration - suitable for large enterprise projects',
      fileName: 'dropbox-to-google-sharedrive-advanced.docx',
      isDefault: false,
      category: 'content',
      combination: 'dropbox-to-sharedrive',
      planType: 'advanced',
      keywords: ['advanced', 'dropbox', 'sharedrive', 'content', 'google', 'enterprise']
    },
    // DROPBOX TO SHAREPOINT templates (Standard & Advanced only)
    {
      name: 'DROPBOX TO SHAREPOINT Standard',
      description: 'Standard template for Dropbox to SharePoint migration - suitable for medium to large projects',
      fileName: 'dropbox-to-sharepoint-standard.docx',
      isDefault: false,
      category: 'content',
      combination: 'dropbox-to-sharepoint',
      planType: 'standard',
      keywords: ['standard', 'dropbox', 'sharepoint', 'content', 'microsoft']
    },
    {
      name: 'DROPBOX TO SHAREPOINT Advanced',
      description: 'Advanced template for Dropbox to SharePoint migration - suitable for large enterprise projects',
      fileName: 'dropbox-to-sharepoint-advanced.docx',
      isDefault: false,
      category: 'content',
      combination: 'dropbox-to-sharepoint',
      planType: 'advanced',
      keywords: ['advanced', 'dropbox', 'sharepoint', 'content', 'microsoft', 'enterprise']
    },
    // DROPBOX TO ONEDRIVE templates (Standard & Advanced only)
    {
      name: 'DROPBOX TO ONEDRIVE Standard',
      description: 'Standard template for Dropbox to OneDrive migration - suitable for medium to large projects',
      fileName: 'dropbox-to-onedrive-standard.docx',
      isDefault: false,
      category: 'content',
      combination: 'dropbox-to-onedrive',
      planType: 'standard',
      keywords: ['standard', 'dropbox', 'onedrive', 'content', 'microsoft']
    },
    {
      name: 'DROPBOX TO ONEDRIVE Advanced',
      description: 'Advanced template for Dropbox to OneDrive migration - suitable for large enterprise projects',
      fileName: 'dropbox-to-onedrive-advanced.docx',
      isDefault: false,
      category: 'content',
      combination: 'dropbox-to-onedrive',
      planType: 'advanced',
      keywords: ['advanced', 'dropbox', 'onedrive', 'content', 'microsoft', 'enterprise']
<<<<<<< HEAD
    },
    // BOX TO BOX templates (Standard & Advanced only)
    {
      name: 'BOX TO BOX Standard',
      description: 'Standard template for Box to Box migration - suitable for medium to large projects',
      fileName: 'box-to-box-standard.docx',
      isDefault: false,
      category: 'content',
      combination: 'box-to-box',
      planType: 'standard',
      keywords: ['standard', 'box', 'content', 'migration']
    },
    {
      name: 'BOX TO BOX Advanced',
      description: 'Advanced template for Box to Box migration - suitable for large enterprise projects',
      fileName: 'box-to-box-advanced.docx',
      isDefault: false,
      category: 'content',
      combination: 'box-to-box',
      planType: 'advanced',
      keywords: ['advanced', 'box', 'content', 'migration', 'enterprise']
    },
    // BOX TO GOOGLE MYDRIVE templates (Standard & Advanced only)
    {
      name: 'BOX TO GOOGLE MYDRIVE Standard',
      description: 'Standard template for Box to Google MyDrive migration - suitable for medium to large projects',
      fileName: 'box-to-google-mydrive-standard.docx',
      isDefault: false,
      category: 'content',
      combination: 'box-to-google-mydrive',
      planType: 'standard',
      keywords: ['standard', 'box', 'google', 'mydrive', 'content', 'migration']
    },
    {
      name: 'BOX TO GOOGLE MYDRIVE Advanced',
      description: 'Advanced template for Box to Google MyDrive migration - suitable for large enterprise projects',
      fileName: 'box-to-google-mydrive-advanced.docx',
      isDefault: false,
      category: 'content',
      combination: 'box-to-google-mydrive',
      planType: 'advanced',
      keywords: ['advanced', 'box', 'google', 'mydrive', 'content', 'migration', 'enterprise']
    },
    // BOX TO GOOGLE SHARED DRIVE templates (Standard & Advanced only)
    {
      name: 'BOX TO GOOGLE SHARED DRIVE Standard',
      description: 'Standard template for Box to Google Shared Drive migration - suitable for medium to large projects',
      fileName: 'box-to-google-sharedrive-standard.docx',
      isDefault: false,
      category: 'content',
      combination: 'box-to-google-sharedrive',
      planType: 'standard',
      keywords: ['standard', 'box', 'google', 'sharedrive', 'shared drive', 'content', 'migration']
    },
    {
      name: 'BOX TO GOOGLE SHARED DRIVE Advanced',
      description: 'Advanced template for Box to Google Shared Drive migration - suitable for large enterprise projects',
      fileName: 'box-to-google-sharedrive-advanced.docx',
      isDefault: false,
      category: 'content',
      combination: 'box-to-google-sharedrive',
      planType: 'advanced',
      keywords: ['advanced', 'box', 'google', 'sharedrive', 'shared drive', 'content', 'migration', 'enterprise']
    },
    // BOX TO ONEDRIVE templates (Standard & Advanced only)
    {
      name: 'BOX TO ONEDRIVE Standard',
      description: 'Standard template for Box to OneDrive migration - suitable for medium to large projects',
      fileName: 'box-to-onedrive-standard.docx',
      isDefault: false,
      category: 'content',
      combination: 'box-to-onedrive',
      planType: 'standard',
      keywords: ['standard', 'box', 'onedrive', 'microsoft', 'content', 'migration']
    },
    {
      name: 'BOX TO ONEDRIVE Advanced',
      description: 'Advanced template for Box to OneDrive migration - suitable for large enterprise projects',
      fileName: 'box-to-onedrive-advanced.docx',
      isDefault: false,
      category: 'content',
      combination: 'box-to-onedrive',
      planType: 'advanced',
      keywords: ['advanced', 'box', 'onedrive', 'microsoft', 'content', 'migration', 'enterprise']
    },
    // GOOGLE SHARED DRIVE TO EGNYTE templates (Standard & Advanced only)
    {
      name: 'GOOGLE SHARED DRIVE TO EGNYTE Standard',
      description: 'Standard template for Google Shared Drive to Egnyte migration - suitable for medium to large projects',
      fileName: 'google-sharedrive-to-egnyte-standard.docx',
      isDefault: false,
      category: 'content',
      combination: 'google-sharedrive-to-egnyte',
      planType: 'standard',
      keywords: ['standard', 'google', 'sharedrive', 'egnyte', 'content', 'migration']
    },
    {
      name: 'GOOGLE SHARED DRIVE TO EGNYTE Advanced',
      description: 'Advanced template for Google Shared Drive to Egnyte migration - suitable for large enterprise projects',
      fileName: 'google-sharedrive-to-egnyte-advanced.docx',
      isDefault: false,
      category: 'content',
      combination: 'google-sharedrive-to-egnyte',
      planType: 'advanced',
      keywords: ['advanced', 'google', 'sharedrive', 'egnyte', 'content', 'migration', 'enterprise']
    },
    // GOOGLE SHARED DRIVE TO GOOGLE SHARED DRIVE templates (Standard & Advanced only)
    {
      name: 'GOOGLE SHARED DRIVE TO GOOGLE SHARED DRIVE Standard',
      description: 'Standard template for Google Shared Drive to Google Shared Drive migration - suitable for medium to large projects',
      fileName: 'google-sharedrive-to-google-sharedrive-standard.docx',
      isDefault: false,
      category: 'content',
      combination: 'google-sharedrive-to-google-sharedrive',
      planType: 'standard',
      keywords: ['standard', 'google', 'sharedrive', 'content', 'migration']
    },
    {
      name: 'GOOGLE SHARED DRIVE TO GOOGLE SHARED DRIVE Advanced',
      description: 'Advanced template for Google Shared Drive to Google Shared Drive migration - suitable for large enterprise projects',
      fileName: 'google-sharedrive-to-google-sharedrive-advanced.docx',
      isDefault: false,
      category: 'content',
      combination: 'google-sharedrive-to-google-sharedrive',
      planType: 'advanced',
      keywords: ['advanced', 'google', 'sharedrive', 'content', 'migration', 'enterprise']
    },
    // GOOGLE SHARED DRIVE TO ONEDRIVE templates (Standard & Advanced only)
    {
      name: 'GOOGLE SHARED DRIVE TO ONEDRIVE Standard',
      description: 'Standard template for Google Shared Drive to OneDrive migration - suitable for medium to large projects',
      fileName: 'google-sharedrive-to-onedrive-standard.docx',
      isDefault: false,
      category: 'content',
      combination: 'google-sharedrive-to-onedrive',
      planType: 'standard',
      keywords: ['standard', 'google', 'sharedrive', 'onedrive', 'content', 'microsoft', 'migration']
    },
    {
      name: 'GOOGLE SHARED DRIVE TO ONEDRIVE Advanced',
      description: 'Advanced template for Google Shared Drive to OneDrive migration - suitable for large enterprise projects',
      fileName: 'google-sharedrive-to-onedrive-advanced.docx',
      isDefault: false,
      category: 'content',
      combination: 'google-sharedrive-to-onedrive',
      planType: 'advanced',
      keywords: ['advanced', 'google', 'sharedrive', 'onedrive', 'content', 'microsoft', 'migration', 'enterprise']
    },
    // GOOGLE SHARED DRIVE TO SHAREPOINT templates (Standard & Advanced only)
    {
      name: 'GOOGLE SHARED DRIVE TO SHAREPOINT Standard',
      description: 'Standard template for Google Shared Drive to SharePoint migration - suitable for medium to large projects',
      fileName: 'google-sharedrive-to-sharepoint-standard.docx',
      isDefault: false,
      category: 'content',
      combination: 'google-sharedrive-to-sharepoint',
      planType: 'standard',
      keywords: ['standard', 'google', 'sharedrive', 'sharepoint', 'content', 'microsoft', 'migration']
    },
    {
      name: 'GOOGLE SHARED DRIVE TO SHAREPOINT Advanced',
      description: 'Advanced template for Google Shared Drive to SharePoint migration - suitable for large enterprise projects',
      fileName: 'google-sharedrive-to-sharepoint-advanced.docx',
      isDefault: false,
      category: 'content',
      combination: 'google-sharedrive-to-sharepoint',
      planType: 'advanced',
      keywords: ['advanced', 'google', 'sharedrive', 'sharepoint', 'content', 'microsoft', 'migration', 'enterprise']
    },
    // OVERAGE AGREEMENT - Single template for BOTH migration types
    {
      name: 'OVERAGE AGREEMENT Messaging',
      description: 'Overage agreement template for Messaging migration',
      fileName: 'overage-agreement.docx',
      isDefault: false,
      category: 'messaging',
      combination: 'overage-agreement',
      planType: 'overage',
      keywords: ['overage', 'agreement', 'messaging']
    },
    {
      name: 'OVERAGE AGREEMENT Content',
      description: 'Overage agreement template for Content migration',
      fileName: 'overage-agreement.docx',
      isDefault: false,
      category: 'content',
      combination: 'overage-agreement',
      planType: 'overage',
      keywords: ['overage', 'agreement', 'content']
=======
>>>>>>> acd1056a
    }
  ];

  const templatesDir = path.join(__dirname, 'backend-templates');
  
  // Create templates directory if it doesn't exist
  if (!fs.existsSync(templatesDir)) {
    fs.mkdirSync(templatesDir, { recursive: true });
    console.log('📁 Created backend-templates directory');
    console.log('📝 Please place your DOCX template files in:', templatesDir);
    console.log('📝 Expected files:');
    defaultTemplates.forEach(template => {
      console.log(`   - ${template.fileName}`);
    });
    return false;
  }

  let uploadedCount = 0;

  for (const template of defaultTemplates) {
    try {
      const filePath = path.join(templatesDir, template.fileName);
      
      // Check if file exists
      if (!fs.existsSync(filePath)) {
        console.log(`⚠️ Template file not found: ${template.fileName}`);
        console.log(`   Expected at: ${filePath}`);
        continue;
      }

      // Check if template already exists in database
      const existing = await db.collection('templates').findOne({ 
        name: template.name 
      });

      if (existing) {
        console.log(`⏭️ Template already exists: ${template.name}`);
        
        // Check if the file has been modified and update if needed
        const fileStats = fs.statSync(filePath);
        const existingModified = existing.lastModified ? new Date(existing.lastModified) : new Date(0);
        
        if (fileStats.mtime > existingModified) {
          console.log(`🔄 Template file is newer, updating: ${template.name}`);
          
          // Read updated file
          const fileBuffer = fs.readFileSync(filePath);
          const base64Data = fileBuffer.toString('base64');
          
          // Update the existing template
          await db.collection('templates').updateOne(
            { name: template.name },
            { 
              $set: {
                fileData: base64Data,
                fileSize: fileBuffer.length,
                lastModified: fileStats.mtime,
                updatedAt: new Date(),
                version: (existing.version || 1) + 0.1
              }
            }
          );
          
          console.log(`✅ Updated template: ${template.name} (${Math.round(fileBuffer.length / 1024)}KB)`);
          uploadedCount++;
        }
        continue;
      }

      // Read file and convert to base64
      const fileBuffer = fs.readFileSync(filePath);
      const base64Data = fileBuffer.toString('base64');
      
      // Get file modification time
      const fileStats = fs.statSync(filePath);
      
      // Create template document
      const templateDoc = {
        id: `template-${Date.now()}-${Math.random().toString(36).substring(2, 8)}`,
        name: template.name,
        description: template.description,
        fileName: template.fileName,
        fileSize: fileBuffer.length,
        fileData: base64Data,
        fileType: 'application/vnd.openxmlformats-officedocument.wordprocessingml.document',
        isDefault: template.isDefault,
        category: template.category,
        combination: template.combination,
        planType: template.planType,
        keywords: template.keywords,
        createdAt: new Date(),
        lastModified: fileStats.mtime,
        uploadedBy: 'system-seed',
        status: 'active',
        version: 1.0
      };

      // Insert into database
      const result = await db.collection('templates').insertOne(templateDoc);
      
      if (result.insertedId) {
        console.log(`✅ Uploaded template: ${template.name}`);
        console.log(`   File: ${template.fileName} (${Math.round(fileBuffer.length / 1024)}KB)`);
        console.log(`   Plan: ${template.planType} | Combination: ${template.combination}`);
        uploadedCount++;
      }

    } catch (error) {
      console.error(`❌ Error uploading template ${template.name}:`, error);
    }
  }

  console.log(`🎉 Template seeding completed! Uploaded ${uploadedCount} templates`);
<<<<<<< HEAD
  console.log(`📊 Total templates: 4 Messaging + 16 Content + 2 Overage Agreement (22 templates total)`);
  console.log(`   - Messaging: SLACK TO TEAMS, SLACK TO GOOGLE CHAT (Basic, Advanced)`);
  console.log(`   - Content: DROPBOX TO MYDRIVE, DROPBOX TO SHAREDRIVE (Basic, Standard, Advanced)`);
  console.log(`   - Content: DROPBOX TO SHAREPOINT, DROPBOX TO ONEDRIVE (Standard, Advanced only)`);
  console.log(`   - Content: BOX TO BOX, BOX TO GOOGLE MYDRIVE, BOX TO GOOGLE SHARED DRIVE, BOX TO ONEDRIVE (Standard, Advanced only)`);
  console.log(`   - Content: GOOGLE SHARED DRIVE TO EGNYTE, GOOGLE SHARED DRIVE TO GOOGLE SHARED DRIVE (Standard, Advanced only)`);
  console.log(`   - Content: GOOGLE SHARED DRIVE TO ONEDRIVE, GOOGLE SHARED DRIVE TO SHAREPOINT (Standard, Advanced only)`);
  console.log(`   - Overage: OVERAGE AGREEMENT (Messaging, Content)`);
=======
  console.log(`📊 Total templates: 4 Messaging + 10 Content (14 templates total)`);
  console.log(`   - Messaging: SLACK TO TEAMS, SLACK TO GOOGLE CHAT (Basic, Advanced)`);
  console.log(`   - Content: DROPBOX TO MYDRIVE, DROPBOX TO SHAREDRIVE (Basic, Standard, Advanced)`);
  console.log(`   - Content: DROPBOX TO SHAREPOINT (Standard, Advanced only)`);
  console.log(`   - Content: DROPBOX TO ONEDRIVE (Standard, Advanced only)`);
>>>>>>> acd1056a
  return uploadedCount > 0;
}

module.exports = { seedDefaultTemplates };<|MERGE_RESOLUTION|>--- conflicted
+++ resolved
@@ -12,6 +12,7 @@
   }
 
   console.log('🌱 Starting template seeding process...');
+  console.log('⚡ Performance mode: Metadata-only seeding for speed');
 
   // Define default templates structure (Messaging + Content)
   const defaultTemplates = [
@@ -158,7 +159,6 @@
       combination: 'dropbox-to-onedrive',
       planType: 'advanced',
       keywords: ['advanced', 'dropbox', 'onedrive', 'content', 'microsoft', 'enterprise']
-<<<<<<< HEAD
     },
     // BOX TO BOX templates (Standard & Advanced only)
     {
@@ -348,8 +348,6 @@
       combination: 'overage-agreement',
       planType: 'overage',
       keywords: ['overage', 'agreement', 'content']
-=======
->>>>>>> acd1056a
     }
   ];
 
@@ -463,7 +461,6 @@
   }
 
   console.log(`🎉 Template seeding completed! Uploaded ${uploadedCount} templates`);
-<<<<<<< HEAD
   console.log(`📊 Total templates: 4 Messaging + 16 Content + 2 Overage Agreement (22 templates total)`);
   console.log(`   - Messaging: SLACK TO TEAMS, SLACK TO GOOGLE CHAT (Basic, Advanced)`);
   console.log(`   - Content: DROPBOX TO MYDRIVE, DROPBOX TO SHAREDRIVE (Basic, Standard, Advanced)`);
@@ -472,13 +469,6 @@
   console.log(`   - Content: GOOGLE SHARED DRIVE TO EGNYTE, GOOGLE SHARED DRIVE TO GOOGLE SHARED DRIVE (Standard, Advanced only)`);
   console.log(`   - Content: GOOGLE SHARED DRIVE TO ONEDRIVE, GOOGLE SHARED DRIVE TO SHAREPOINT (Standard, Advanced only)`);
   console.log(`   - Overage: OVERAGE AGREEMENT (Messaging, Content)`);
-=======
-  console.log(`📊 Total templates: 4 Messaging + 10 Content (14 templates total)`);
-  console.log(`   - Messaging: SLACK TO TEAMS, SLACK TO GOOGLE CHAT (Basic, Advanced)`);
-  console.log(`   - Content: DROPBOX TO MYDRIVE, DROPBOX TO SHAREDRIVE (Basic, Standard, Advanced)`);
-  console.log(`   - Content: DROPBOX TO SHAREPOINT (Standard, Advanced only)`);
-  console.log(`   - Content: DROPBOX TO ONEDRIVE (Standard, Advanced only)`);
->>>>>>> acd1056a
   return uploadedCount > 0;
 }
 
